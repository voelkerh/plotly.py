--- conflicted
+++ resolved
@@ -2,22 +2,21 @@
 All notable changes to this project will be documented in this file.
 This project adheres to [Semantic Versioning](http://semver.org/).
 
-<<<<<<< HEAD
+
 ## [4.9.0] - unreleased
 
 ### Updated
 
 - `plotly.express.imshow` now uses data frame index and columns names and values to populate axis parameters by default ([#2539](https://github.com/plotly/plotly.py/pull/2539))
 
-## [4.8.2] - unreleased
-=======
+
 ## [4.8.2] - 2020-06-26
 
 ### Updated
 
 - Updated Plotly.js to version 1.54.5. See the [plotly.js CHANGELOG](https://github.com/plotly/plotly.js/blob/v1.54.5/CHANGELOG.md) for more information.
 - `add_traces()` now accepts bare `int`-like values for `rows`/`cols` as well as lists thereof ([#2546](https://github.com/plotly/plotly.py/pull/2546)), with thanks to [@MCBoarder289](https://github.com/MCBoarder289) for the contribution!
->>>>>>> d54d922a
+
 
 ### Fixed
 
