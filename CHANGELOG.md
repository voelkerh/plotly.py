# Change Log
All notable changes to this project will be documented in this file.
This project adheres to [Semantic Versioning](http://semver.org/).

## UNRELEASED

### Updated
<<<<<<< HEAD
  - Support for ipywidgets 8 [#3930](https://github.com/plotly/plotly.py/pull/3930)
=======
  - Updated Plotly.js to from version 2.16.1 to version 2.17.0. See the [plotly.js CHANGELOG](https://github.com/plotly/plotly.js/blob/master/CHANGELOG.md#2170----2022-12-22) for more information. Notable changes include:
    - Add `shift` and `autoshift` to cartesian y axes to help avoid overlapping of multiple axes [[#6334](https://github.com/plotly/plotly.js/pull/6334)],
      with thanks to [Gamma Technologies](https://www.gtisoft.com) for sponsoring the related development!
    - Introduce group attributes for `scatter` trace i.e. `alignmentgroup`, `offsetgroup`, `scattermode` and `scattergap` [[#6381](https://github.com/plotly/plotly.js/pull/6381)],
      this feature was anonymously sponsored: thank you to our sponsor!
    - Add `marker.cornerradius` attribute to `treemap` trace [[#6351](https://github.com/plotly/plotly.js/pull/6351)]
### Fixed
  - Fixed the usage of sume deprecated NumPy types which were removed in NumPy 1.24 [[#3997](https://github.com/plotly/plotly.py/pull/3997)]
>>>>>>> a8a0c9ba

## [5.11.0] - 2022-10-27

### Updated
  - Updated Plotly.js to from version 2.14.0 to version 2.16.1. See the [plotly.js CHANGELOG](https://github.com/plotly/plotly.js/blob/master/CHANGELOG.md#2161----2022-10-21) for more information. Notable changes include:
    - Add clustering options to `scattermapbox` [[#5827](https://github.com/plotly/plotly.js/pull/5827)],
      with thanks to @elben10 for the contribution!
    - Add bounds to mapbox suplots [[6339](https://github.com/plotly/plotly.js/pull/6339)]
    - Add `angle`, `angleref` and `standoff` to `marker` and add `backoff` to `line`; also introduce new arrow symbols to facilitate drawing networks [[#6297](https://github.com/plotly/plotly.js/pull/6297)]
    - Add `minreducedwidth` and `minreducedheight` to layout for increasing control over automargin [[#6307](https://github.com/plotly/plotly.js/pull/6307)]
    - Add `entrywidth` and `entrywidthmode` to legend [[#6202](https://github.com/plotly/plotly.js/pull/6202), [#6324](https://github.com/plotly/plotly.js/pull/6324)]

## [5.10.0] - 2022-08-11

### Updated
  - Updated Plotly.js to from version 2.12.1 to version 2.14.0. See the [plotly.js CHANGELOG](https://github.com/plotly/plotly.js/blob/master/CHANGELOG.md#2140----2022-08-10) for more information. Notable changes include:
    - Add support for `sankey` links with arrows
    - Add `selections`, `newselection` and `activeselection` layout attributes to have persistent and editable selections over cartesian subplots
    - Add `unselected.line.color` and `unselected.line.opacity` options to `parcoords` trace
    - Display Plotly's new logo in the modebar

## [5.9.0] - 2022-06-23

### Added

  - `pattern_shape` options now available in `px.timeline()` [#3774](https://github.com/plotly/plotly.py/pull/3774)
  - `facet_*` and `category_orders` now available in `px.pie()` [#3775](https://github.com/plotly/plotly.py/pull/3775)

### Performance

  - `px` methods no longer call `groupby` on the input dataframe when the result would be a single group, and no longer groups by a lambda, for significant speedups [#3765](https://github.com/plotly/plotly.py/pull/3765) with thanks to [@jvdd](https://github.com/jvdd)

### Updated

  - Allow non-string extras in `flaglist` attributes, to support upcoming changes to `ax.automargin` in plotly.js [plotly.js#6193](https://github.com/plotly/plotly.js/pull/6193), [#3749](https://github.com/plotly/plotly.py/pull/3749)

## [5.8.2] - 2022-06-10

### Fixed

  - Fixed a syntax error that caused rendering issues in Databricks notebooks and likely elsewhere. [#3763](https://github.com/plotly/plotly.py/pull/3763) with thanks to [@fwetdb](https://github.com/fwetdb)

## [5.8.1] - 2022-06-08

(no changes, due to a mixup with the build process!)

## [5.8.0] - 2022-05-09

### Fixed

  - Improve support for type checking and IDE auto-completion by bypassing lazy-loading when type checking. [#3425](https://github.com/plotly/plotly.py/pull/3425) with thanks to [@JP-Ellis](https://github.com/JP-Ellis)
  - line dash-style validators are now correctly used everywhere so that values like `10px 2px` are accepted [#3722](https://github.com/plotly/plotly.py/pull/3722)
  - Resolved various deprecation warning messages and compatibility issues with upstream dependencies and Python 3.11, plus removed dependency on `six`, with thanks to [@maresb](https://github.com/maresb), [@hugovk](https://github.com/hugovk), [@tirkarthi](https://github.com/tirkarthi), [@martinRenou](https://github.com/martinRenou), and [@BjoernLudwigPTB](https://github.com/BjoernLudwigPTB)
  - Better support for MathJax 3 [#3706](https://github.com/plotly/plotly.py/pull/3706)

### Added

  - Type annotations for Plotly Express functions and chainable `go.Figure` methods, for better IDE auto-completion [#3708](https://github.com/plotly/plotly.py/pull/3708)

### Updated
  - Updated Plotly.js to from version 2.11.1 to version 2.12.1. See the [plotly.js CHANGELOG](https://github.com/plotly/plotly.js/blob/v2.12.1/CHANGELOG.md#2121----2022-05-09) for more information. Notable changes include:
    - Add `minor` ticks to cartesian axes
    - Add `griddash` option to most axes

##  [5.7.0] - 2022-04-05

### Added
  - added `pattern_shape` options to `px.area()` [#3668](https://github.com/plotly/plotly.py/issues/3668)

### Updated
  - Updated Plotly.js to from version 2.9.0 to version 2.11.1. See the [plotly.js CHANGELOG](https://github.com/plotly/plotly.js/blob/master/CHANGELOG.md#2111----2022-03-15) for more information. Notable changes include:
    - Add `fillpattern` options to `scatter` trace
    - Various JS-specific improvements such as MathJax 3.0 support

##  [5.6.0] - 2022-02-09

### Updated
  - Updated Plotly.js to from version 2.8.3 to version 2.9.0. See the [plotly.js CHANGELOG](https://github.com/plotly/plotly.js/blob/master/CHANGELOG.md#290----2022-02-04) for more information. Notable changes include:
    - Implement `ticklabelstep` to reduce labels on cartesian axes and colorbars
    - Display the version of plotly.js when hovering over the modebar


## [5.5.0] - 2021-12-20

### Added

  - `text_auto` argument to `px.bar`, `px.histogram`, `px.density_heatmap`, `px.imshow` [#3518](https://github.com/plotly/plotly.py/issues/3518)
  - Deprecated `ff.create_annotated_heatmap`, `ff.create_county_choropleth`, `ff.create_gantt` [#3518](https://github.com/plotly/plotly.py/issues/3518)
  - `div_id` argument to `pio.to_html`, `pio.write_html`, `fig.to_html` and `fig.write_html` to optionally make its IDs deterministic [#3487](https://github.com/plotly/plotly.py/issues/3487) with thanks to [@Skn0tt](https://github.com/Skn0tt)

### Fixed
  - Fixed ValueError when `ff.create_annotated_heatmap` passes `rgba()` colors into `to_rgb_color_list` [#3478](https://github.com/plotly/plotly.py/issues/3478) with thanks to [@janosh](https://github.com/janosh)

### Updated
  - Updated Plotly.js to from version 2.6.3 to version 2.8.3. See the [plotly.js CHANGELOG](https://github.com/plotly/plotly.js/blob/master/CHANGELOG.md#280----2021-12-10) for more information. Notable changes include:
    - Horizontal color bars
    - `texttemplate` for histogram-like and heatmap-like traces


## [5.4.0] - 2021-11-15

### Fixed
  - Fixed error when serializing dict with mix of string and non-string keys [#3380](https://github.com/plotly/plotly.py/issues/3380)

### Updated
  - The JSON serialization engines no longer sort their keys [#3380](https://github.com/plotly/plotly.py/issues/3380)
  - Updated Plotly.js to from version 2.4.2 to version 2.6.3. See the [plotly.js CHANGELOG](https://github.com/plotly/plotly.js/blob/master/CHANGELOG.md#263----2021-11-12) for more information. Notable changes include:
    - New subplot type `smith` that supports `scattersmith` trace types for visualizing data in the complex domain
    - Changes to Plotly.js packaging


## [5.3.1] - 2021-08-31

### Updated

- Updated Plotly.js to from version 2.4.1 to version 2.4.2. See the [plotly.js CHANGELOG](https://github.com/plotly/plotly.js/blob/master/CHANGELOG.md#240----2021-08-27) for more information. These changes are reflected in the auto-generated `plotly.graph_objects` module. Notable changes include:
  - Bug fix for rendering unified hover labels in classic Jupyter Notebooks

## [5.3.0] - 2021-08-29

### Updated

- Updated Plotly.js to from version 2.3.1 to version 2.4.1. See the [plotly.js CHANGELOG](https://github.com/plotly/plotly.js/blob/master/CHANGELOG.md#240----2021-08-27) for more information. These changes are reflected in the auto-generated `plotly.graph_objects` module. Notable changes include:
  - Added `legend.groupclick` options
  - Provide bbox of hover items in event data

## [5.2.2] - 2021-08-23

### Fixed
  - Fixed error when using the orjson engine with non-string keys [#3351](https://github.com/plotly/plotly.py/pull/3351)

## [5.2.1] - 2021-08-13

### Updated

- Updated Plotly.js to from version 2.2.0 to version 2.3.1. See the [plotly.js CHANGELOG](https://github.com/plotly/plotly.js/blob/master/CHANGELOG.md#231----2021-07-30) for more information. These changes are reflected in the auto-generated `plotly.graph_objects` module. Notable changes include:
  - new projections in `geo` subplots from a more recent version of `d3-geo`
  - new number-formatting directives from a more recent version of `d3-format`
  - Improve rendering of `scattergl`, `splom` and `parcoords` by implementing `plotGlPixelRatio` for those traces
  - performance improvements and bug fixes

### Added
  - Extra flags were added to the `gapminder` and `stocks` dataset to facilitate testing, documentation and demos [#3305](https://github.com/plotly/plotly.py/issues/3305)
  - All line-like Plotly Express functions now accept `markers` argument to display markers, and all but `line_mapbox` accept `symbol` to map a field to the symbol attribute, similar to scatter-like functions [#3326](https://github.com/plotly/plotly.py/issues/3326)
  - `px.scatter` and `px.density_contours` now support new `trendline` types `'rolling'`, `'expanding'` and `'ewm'` [#2997](https://github.com/plotly/plotly.py/pull/2997)
  - `px.scatter` and `px.density_contours` now support new `trendline_options` argument to parameterize trendlines, with support for constant control and log-scaling in `'ols'` and specification of the fraction used for `'lowess'`, as well as pass-through to Pandas for `'rolling'`, `'expanding'` and `'ewm'` [#2997](https://github.com/plotly/plotly.py/pull/2997)
  - `px.scatter` and `px.density_contours` now support new `trendline_scope` argument that accepts the value `'overall'` to request a single trendline for all traces, including across facets and animation frames [#2997](https://github.com/plotly/plotly.py/pull/2997)
  - A new `px.ecdf()` function for Empirical Cumulative Distribution Functions [#3330](https://github.com/plotly/plotly.py/pull/3330)

### Fixed
  - Fixed regression introduced in version 5.0.0 where pandas/numpy arrays with `dtype` of Object were being converted to `list` values when added to a Figure ([#3292](https://github.com/plotly/plotly.py/issues/3292), [#3293](https://github.com/plotly/plotly.py/pull/3293))
  - Better detection of Chrome and Chromium browsers in the Renderers framework, especially on Linux ([#3278](https://github.com/plotly/plotly.py/pull/3278)) with thanks to [@c-chaitanya](https://github.com/c-chaitanya) for the contribution

## [5.1.0] - 2021-06-28

- Updated Plotly.js to from version 2.1.0 to version 2.2.0. See the [plotly.js CHANGELOG](https://github.com/plotly/plotly.js/blob/master/CHANGELOG.md#220----2021-06-28) for more information. These changes are reflected in the auto-generated `plotly.graph_objects` module. Notable changes include:
  - new `<trace>.legendgrouptitle` attribute for legend group titles
  - new `%h` text formatting directive for half-years
  - performance improvements and bug fixes


## [5.0.0] - 2021-06-21

### Updated/Changed

Items in this section may be considered backwards-incompatible changes for the purposes of [Semantic Versioning](http://semver.org/) but we expect the vast majority of users to be able to upgrade to version 5.0 without encountering any issues.

- **Dropped support for Python older than 3.6** [#3160](https://github.com/plotly/plotly.py/pull/3160)
- Updated Plotly.js to from version 1.58.4 to version 2.1.0. See the [plotly.js CHANGELOG](https://github.com/plotly/plotly.js/blob/master/CHANGELOG.md#210----2021-06-18) for more information. These changes are reflected in the auto-generated `plotly.graph_objects` module. Notable changes include:
    - dropped support for IE9 and IE10
    - dropped support for long-deprecated `graph_objects` like `area` traces and `scatter.(t|r)` and `layout.(radial|angular)axis` attributes
    - modebar no longer has hovermode or spikeline buttons by default (can be added back with `fig.update_layout(modebar_add=["v1hovermode", "toggleSpikeLines"])`)
    - "Aa" text no longer appears on legend items unless `mode="text"`
    - In `bar` traces, `textposition` now defaults to `"auto"`
    - Font size for legend and colorbar titles now matches axis title font size (slightly bigger)
    - deprecated `heatmapgl`, `pointcloud` traces as well as all `transform` attributes
- Combined `plotlywidget` into `jupyterlab-plotly` and packaged them as a federated extension [#3142](https://github.com/plotly/plotly.py/pull/3142) with massive thanks to [@fcollonval](https://github.com/fcollonval) for the contribution
  - In addition to this change, large Plotly.js bundles are now lazily loaded on-demand by JupyterLab
- Plotly.js CDN url will now be versioned by default for HTML exports using `include_plotlyjs='cdn'` and for "connected" renderers. [#2961](https://github.com/plotly/plotly.py/pull/2961) with thanks to [@adehad](https://github.com/adehad) for the contribution
- Recommending Kaleido by default over Orca [#3094](https://github.com/plotly/plotly.py/pull/3094)
- Replaced `retrying` dependency with `tenacity` [#2911](https://github.com/plotly/plotly.py/pull/2911) with thanks to [@jmsmdy](https://github.com/jmsmdy) for the contribution
- Plotly Express now always takes into account every value in `category_orders` when computing discrete mappings (color, symbol, line-dash, pattern-shapes) as well as facets, even those values which are absent in the data [#3247](https://github.com/plotly/plotly.py/pull/3247)

### Added

- Additions due to bumping Plotly.js from 1.58.4 to 2.1.0 (see [changelog]((https://github.com/plotly/plotly.js/blob/master/CHANGELOG.md#210----2021-06-18))):
  - New `icicle` trace type, with thanks to [@Kully](https://github.com/Kully) and [@mtwichan](https://github.com/mtwichan) of [Zyphr](https://www.zyphr.ca/) for their contribution!
  - New `marker.pattern` options for `bar`-like trace types with thanks to [@s417-lama](https://github.com/s417-lama) for the contribution!
  - New `legendrank` attribute to control rank of traces within legends
- Plotly Express' `px.bar()`, `px.histogram()` and `px.bar_polar()` now support the `pattern_shape` argument [#3252](https://github.com/plotly/plotly.py/pull/3252)
- New Plotly Express `px.icicle()` function, with thanks to [@Kully](https://github.com/Kully) and [@mtwichan](https://github.com/mtwichan) of [Zyphr](https://www.zyphr.ca/) for their contribution! [#3256](https://github.com/plotly/plotly.py/pull/3256)
- New functions in `plotly.colors`: `get_colorscale()` and `sample_colorscale()` [#3136](https://github.com/plotly/plotly.py/pull/3136) and [#3186](https://github.com/plotly/plotly.py/pull/3186) with thanks to [@CarlAndersson](https://github.com/CarlAndersson) for the contributions
- Faster JSON encoding when `orjson` is present [#2955](https://github.com/plotly/plotly.py/pull/2955)

### Fixed

- Pandas and Numpy datetime serialization fixes [#3022](https://github.com/plotly/plotly.py/pull/3022)
- Fixed selected points of histograms in FigureWidget [#2771](https://github.com/plotly/plotly.py/pull/2771) with thanks to [@meffmadd](https://github.com/meffmadd) for the contribution
- Static image export now honors `layout.(width|height)`[#3240](https://github.com/plotly/plotly.py/pull/3240)
- Improvements to "matplotlylib" conversion utility in `plotly.tools.mpl_to_plotly()` with thanks to [@fdion](https://github.com/fdion) [#3143](https://github.com/plotly/plotly.py/pull/3143)


## [4.14.3] - 2021-01-12

- `px.timeline()` now allows `hover_data` formatting of start and end times [3018](https://github.com/plotly/plotly.py/pull/3018)
- Small change to packaging of `plotlywidget` extension for JupyterLab 3 [3021](https://github.com/plotly/plotly.py/pull/3021)

## [4.14.2] - 2021-01-11

### Updated

- JupyterLab extensions now compatible with JupyterLab 3.x [3016](https://github.com/plotly/plotly.py/pull/3016)
- Updated Plotly.js to version 1.58.4. See the [plotly.js CHANGELOG](https://github.com/plotly/plotly.js/blob/v1.58.4/CHANGELOG.md) for more information. These changes are reflected in the auto-generated `plotly.graph_objects` module. Notable changes include:
  - fixes for rendering 3d plots on recent Safari versions
  - fixes to inside ticklabels
  - regression fixes

### Fixed

- `px.histogram()` Y-axis labels now take into account `histnorm` and `barnorm` [2989](https://github.com/plotly/plotly.py/pull/2989)
- `px.histogram()` `marginal` and `facet_*` now work correctly together [3014](https://github.com/plotly/plotly.py/pull/3014)


## [4.14.1] - 2020-12-09

### Updated

- Updated Plotly.js to version 1.58.2. See the [plotly.js CHANGELOG](https://github.com/plotly/plotly.js/blob/v1.58.0/CHANGELOG.md) for more information. These changes are reflected in the auto-generated `plotly.graph_objects` module. Notable changes include:
  - fixes for new `ticklabelposition` attribute
  - fixes for a regression related to treemaps in the previous version


## [4.14.0] - 2020-12-07

### Added

- `px.imshow` now supports `facet_col` and `animation_frame` arguments for visualizing 3-d and 4-d images [2746](https://github.com/plotly/plotly.py/pull/2746)
- `px.defaults` now supports `color_discrete_map`, `symbol_map`, `line_dash_map`, `labels` and `category_orders` as well as a `.reset()` method [2957](https://github.com/plotly/plotly.py/pull/2957)

### Fixed

- axes will now auto-type numeric strings as categorical data rather than linear in the default templates [2951](https://github.com/plotly/plotly.py/pull/2951)

### Updated

- Updated Plotly.js to version 1.58.1. See the [plotly.js CHANGELOG](https://github.com/plotly/plotly.js/blob/v1.58.0/CHANGELOG.md) for more information. These changes are reflected in the auto-generated `plotly.graph_objects` module. Notable changes include:
  - a new `ticklabelposition` attribute to enable positioning tick labels inside the plotting area
  - better support for `scaleanchor` and `matches` on cartesian axes for matched square subplots
  - a new `autotypenumbers` attribute which is now set to `strict` in the default templates
  - various fixes relating to `automargins` for small figures


## [4.13.0] - 2020-11-23

### Added
- `px.choropleth`, `px.scatter_geo` and `px.line_geo` now support faceting as well as `fitbounds` and `basemap_visible` [2923](https://github.com/plotly/plotly.py/pull/2923)
- `px.scatter_geo` and `px.line_geo` now support `geojson`/`featureidkey` input [2923](https://github.com/plotly/plotly.py/pull/2923)
- `px.scatter_geo` now supports `symbol` [2923](https://github.com/plotly/plotly.py/pull/2923)
- `go.Figure` now has a `set_subplots` method to set subplots on an already
  existing figure. [2866](https://github.com/plotly/plotly.py/pull/2866)
- Added `Turbo` colorscale and fancier swatch display functions
  [2882](https://github.com/plotly/plotly.py/pull/2882)
- A utility function `image_array_to_data_uri` has been added in
  `plotly.utils`, in order to transform NumPy arrays to data b64 URIs (which
  can be passed to the source parameter of `go.Image`, or to layout images).
  [2879](https://github.com/plotly/plotly.py/pull/2879)
- the `selector` argument to updater/selector functions now accepts `int`s and `str`s
  [2894](https://github.com/plotly/plotly.py/pull/2894)


### Updated

- the JSON serialization of plotly figures has been accelerated thanks to a
  different handling of Infinity and NaN values. For example, a figure with a
  1000x1000 Heatmap should now serialize 2x faster. [2880](https://github.com/plotly/plotly.py/pull/2880)
- Coding mistakes with "magic underscores" now return significantly more ergonomic error
  messages [2843](https://github.com/plotly/plotly.py/pull/2843)
- Error messages related to impossible subplot geometries are now much more helpful
  [2897](https://github.com/plotly/plotly.py/pull/2897)


### Fixed

- `px.scatter_geo` support for `text` is fixed [2923](https://github.com/plotly/plotly.py/pull/2923)
- the `x` and `y` parameters of `px.imshow` are now used also in the case where
  an Image trace is used (for RGB data or with `binary_string=True`). However,
  only numerical values are accepted (while the Heatmap trace allows date or
  string values for `x` and `y`). [2761](https://github.com/plotly/plotly.py/pull/2761)


## [4.12.0] - 2020-10-23

### Added

- For `add_trace`, `add_shape`, `add_annotation` and `add_layout_image`, the `row` and/or `col` argument now also accept the string `"all"`. `row="all"` adds the object to all the subplot rows and `col="all"` adds the object to all the subplot columns. ([#2840](https://github.com/plotly/plotly.py/pull/2840))
- Shapes that reference the plot axes in one dimension and the data in another dimension can be added with the new `add_hline`, `add_vline`, `add_hrect`, `add_vrect` functions, which also support the `row="all"` and `col="all"` arguments. ([#2840](https://github.com/plotly/plotly.py/pull/2840))
- The `add_trace`, `add_shape`, `add_annotation`, `add_layout_image`, `add_hline`, `add_vline`, `add_hrect`, `add_vrect` functions accept an argument `exclude_empty_subplots` which if `True`, only adds the object to subplots already containing traces or layout objects. This is useful in conjunction with the `row="all"` and `col="all"` arguments. ([#2840](https://github.com/plotly/plotly.py/pull/2840))
- For all `go.Figure` functions accepting a selector argument (e.g., `select_traces`), this argument can now also be a function which is passed each relevant graph object (in the case of `select_traces`, it is passed every trace in the figure). For graph objects where this function returns true, the graph object is included in the selection. ([#2844](https://github.com/plotly/plotly.py/pull/2844))

### Added

- Better magic underscore error messages. For example, `some_fig.update_layout(geo_ltaxis_showgrid=True)` shows `Bad property path:\ngeo_ltaxis_showgrid\n   ^` and lists the valid properties for `geo`.

### Updated

- Updated Plotly.js to version 1.57.1. See the [plotly.js CHANGELOG](https://github.com/plotly/plotly.js/blob/v1.57.1/CHANGELOG.md) for more information. These changes are reflected in the auto-generated `plotly.graph_objects` module.

## [4.11.0] - 2020-10-01

### Updated

- Updated Plotly.js to version 1.56.0. See the [plotly.js CHANGELOG](https://github.com/plotly/plotly.js/blob/v1.56.0/CHANGELOG.md) for more information. These changes are reflected in the auto-generated `plotly.graph_objects` module.

## [4.10.0] - 2020-09-10

### Added

- Added `plotly.io.full_figure_for_development()` and `plotly.graph_objects.Figure.full_figure_for_development()` ([#2737](https://github.com/plotly/plotly.py/pull/2737))

### Updated

- The JSON serialization of plotly figures had been accelerated by handling
  differently figures with and without NaN and Inf values ([#2880](https://github.com/plotly/plotly.py/pull/2880)).

### Updated

- Updated Plotly.js to version 1.55.2. See the [plotly.js CHANGELOG](https://github.com/plotly/plotly.js/blob/v1.55.2/CHANGELOG.md) for more information. These changes are reflected in the auto-generated `plotly.graph_objects` module.
- `px.imshow` has a new `binary_string` boolean argument, which passes the
  image data as a b64 binary string when True. Using binary strings allow for
  faster image rendering and smaller figure size. Additional optional arguments
  `binary_backend`, `binary_format` and `binary_compression_level` control
  how to generate the b64 string ([#2691](https://github.com/plotly/plotly.py/pull/2691)
- `px.imshow` has a new `contrast_rescaling` argument in order to choose how
  to set data values corresponding to the bounds of the color range
  ([#2691](https://github.com/plotly/plotly.py/pull/2691)

### Fixed

- Plotly Express no longer converts datetime columns of input dataframes to UTC ([#2749](https://github.com/plotly/plotly.py/pull/2749))
- Plotly Express has more complete support for datetimes as additional `hover_data` ([#2749](https://github.com/plotly/plotly.py/pull/2749))
- Histogram selection behaviour with `FigureWidget` ([#2711](https://github.com/plotly/plotly.py/pull/2711)) with thanks to [@meffmadd](https://github.com/meffmadd)
- Behaviour of `full_html()` with `html=False` ([#2469](https://github.com/plotly/plotly.py/pull/2469)) with thanks to [@tallamjr](https://github.com/tallamjr)
- `ff.distplot()` now only computes traces that will be shown ([#2730](https://github.com/plotly/plotly.py/pull/2730)) with thanks to [@akbo](https://github.com/akbo)
- Pandas backend `.hist()` works with latest version of Pandas ([#2713](https://github.com/plotly/plotly.py/pull/2713)) with thanks to [@Kerybas](https://github.com/Kerybas)


## [4.9.0] - 2020-07-16

### Added

- Added image export support using [Kaleido](https://github.com/plotly/Kaleido). The image export backend can be configured using the new `engine` argument to `plotly.io.to_image` and `plotly.io.write_image`. The `engine` argument may be set to `"kaleido"`, `"orca"`, or `"auto"`. The default is `engine="auto"`, in which case the Kaleido backend is enabled if the `kaleido` package from PyPI is installed, otherwise Orca is used. ([#2613](https://github.com/plotly/plotly.py/pull/2613)).
- `plotly.express.timeline()` added as an official alternative to `plotly.figure_factories.create_gantt()` ([#2626](https://github.com/plotly/plotly.py/pull/2626))
- `create_hexbin_mapbox()` added to Figure Factories, with thanks to [@RenaudLN](https://github.com/RenaudLN) for the impressive contribution!
- `facet_row_spacing` and `facet_col_spacing` added to Plotly Express cartesian 2d functions ([#2614](https://github.com/plotly/plotly.py/pull/2614))
- `base` added to Plotly Express `bar` and `bar_polar` functions ([#2626](https://github.com/plotly/plotly.py/pull/2626))
- `px.NO_COLOR` constant to override wide-form color assignment in Plotly Express ([#2614](https://github.com/plotly/plotly.py/pull/2614))

### Fixed

- trendline traces are now of type `scattergl` when `render_mode="webgl"` in Plotly Express ([#2614](https://github.com/plotly/plotly.py/pull/2614))
- regression from 4.8.1 whereby `"parent"` was not accepted as part of `path` for `px.sunburst()` and `px.treemap()` ([#2640](https://github.com/plotly/plotly.py/pull/2640))
- `create_dendrogram()` figure factory now works correctly with `scipy` 1.5.1 ([#2627](https://github.com/plotly/plotly.py/pull/2627))

### Updated

- Updated Plotly.js to version 1.54.6. See the [plotly.js CHANGELOG](https://github.com/plotly/plotly.js/blob/v1.54.6/CHANGELOG.md) for more information.
- Added all cartesian-2d Plotly Express functions, plus `imshow`, to Pandas backend with `kind` option ([#2541](https://github.com/plotly/plotly.py/pull/2541))
- `plotly.express.imshow` now uses data frame index and columns names and values to populate axis parameters by default ([#2539](https://github.com/plotly/plotly.py/pull/2539))
- Javascript extensions are now build using Node 12, and have an updated `package-lock.json` with many fewer security warnings ([#2636](https://github.com/plotly/plotly.py/pull/2636))


## [4.8.2] - 2020-06-26

### Updated

- Updated Plotly.js to version 1.54.5. See the [plotly.js CHANGELOG](https://github.com/plotly/plotly.js/blob/v1.54.5/CHANGELOG.md) for more information.
- `add_traces()` now accepts bare `int`-like values for `rows`/`cols` as well as lists thereof ([#2546](https://github.com/plotly/plotly.py/pull/2546)), with thanks to [@MCBoarder289](https://github.com/MCBoarder289) for the contribution!

### Fixed

- `row`/`col` now accept `int`-like values, not strictly `int` values ([#2451](https://github.com/plotly/plotly.py/pull/2451)), with thanks to [@MCBoarder289](https://github.com/MCBoarder289) for the contribution!
- Fixed special cases with `px.sunburst` and `px.treemap` with `path` input ([#2524](https://github.com/plotly/plotly.py/pull/2524))
- Fixed bug in `hover_data` argument of `px` functions, when the column name is changed with labels and `hover_data` is a dictionary setting up a specific format for the hover data ([#2544](https://github.com/plotly/plotly.py/pull/2544)).
- Made the Plotly Express `trendline` argument more robust and made it work with datetime `x` values ([#2554](https://github.com/plotly/plotly.py/pull/2554))
- Fixed bug in `px.sunburst` and `px.treemap`: when the `color` and `values` arguments correspond to the same column, a different aggregation function has to be used for the two arguments ([#2591](https://github.com/plotly/plotly.py/pull/2591))
- Plotly Express wide mode now accepts mixed integer and float columns ([#2598](https://github.com/plotly/plotly.py/pull/2598))
- Plotly Express `range_(x|y)` should not impact the unlinked range of marginal subplots ([#2600](https://github.com/plotly/plotly.py/pull/2600))
- `px.line` now sets `line_group=<variable>` in wide mode by default ([#2599](https://github.com/plotly/plotly.py/pull/2599))
- Corrected some regex warnings ([#2577](https://github.com/plotly/plotly.py/pull/2577)), with thanks to [@georgevdd](https://github.com/georgevdd) for the contribution!


## [4.8.1] - 2020-05-28

### Fixed

- Fixed the accidental removal of some functions and submodules from `plotly.colors` and `plotly.express.colors`

## [4.8.0] - 2020-05-26

### Added

- `plotly` now provides a Plotly Express-backed Pandas-compatible plotting backend, which can be activated via `pandas.options.plotting.backend = "plotly"`. Note that it is not intended to implement every Pandas plotting function, nor is it intended to replicate the behaviour of every argument, although per the changes below, `x` and `y` should behave similarly. ([#2336](https://github.com/plotly/plotly.py/pull/2336))
- New datasets have been added to `plotly.express.data`: `stocks`, `experiment`, `medals_wide` and `medals_long`. ([#2336](https://github.com/plotly/plotly.py/pull/2336))
- plotly `go.Figure` and `go.FigureWidget` now have a `_repr_html_` and a `_repr_mimebundle_` method, which are [standard hooks for integration in systems based on IPython](https://ipython.readthedocs.io/en/stable/config/integrating.html). In particular, with `_repr_html_` plotly figures can now be used within [sphinx-gallery](https://sphinx-gallery.github.io/stable/index.html) without any scraper. These additions should not change anything to the way plotly figures are displayed in notebook environments, since the `_ipython_display_` method (already present in earlier versions) takes precedence over the new methods.

### Updated

- The behaviour of the `x`, `y`, `orientation`, `histfunc`, `violinmode`, `boxmode` and `stripmode` arguments for 2d-cartesian functions in Plotly Express (i.e. `scatter`, `line`, `area`, `bar`, `histogram`, `violin`, `box`, `strip`, `funnel`, `density_heatmap` and `density_contour`) has been refined ([#2336](https://github.com/plotly/plotly.py/pull/2336)):
    - if `x` or `y` is missing, it is inferred to be the index of `data_frame` if `data_frame` provided, otherwise a stable index of integers starting at 0. In the case of `px.bar`, if the provided value is not continuous, the missing value is treated as a column of 1s named "count", so as to behave more like `px.histogram` and to avoid sizing the resulting bars differently based on their position in the column. Previously, missing values defaulted to integers starting at 0 *per trace* which made it potentially inconsistent or misleading.
    - if `x` (`y`) is missing, `orientation` now defaults to `v` (`h`). Previously it always defaulted to `v` but this is not considered a breaking change, as the cases in which it now defaults to `h` caused unreadable output if set to `v`.
    - if both `x` and `y` are provided and one of them does not contain continuous values, `orientation` defaults to the value perpendicular to that axis. Previously it always defaulted to `v` but this is not considered a breaking change, as the cases in which it now defaults to `h` caused unreadable output if set to `v`.
    - if either `x` or `y` (but not both) may now be provided as a list of column references into `data_frame` or columns of data, in which case the imputed data frame will be treated as "wide" data and `melt()`ed internally before applying the usual mapping rules, with function-specific defaults.
    - if neither `x` nor `y` is provided but `data_frame` is, the data frame will be treated as "wide" with defaults depending on the value of `orientation` (and `orientation` has accordingly been added to `scatter`, `line`, `density_heatmap`, and `density_contour` for this purpose). Previously this would have resulted in an empty figure.
    - if both `x` and `y` are provided to `histogram`, and if `x`, `y` and `z` are provided to `density_heatmap` or `density_contour`, then `histfunc` now defaults to `sum` so as to avoid ignoring the provided data, and to cause `histogram` and `bar` to behave more similarly.
    - `violinmode`, `boxmode` and `stripmode` now default to `overlay` if `x` (`y`) in in `v` (`h`) orientation is also mapped to `color`, to avoid strange spacing issues with the previous default of `group` in all cases.
- The Plotly Express arguments `color_discrete_map`, `symbol_map` and `line_dash_map` now accept the string `"identity"` which causes the corresponding input data to be used as-is rather than mapped into `color_discrete_sequence`, `symbol_sequence` or `line_dash_sequence`, respectively. ([#2336](https://github.com/plotly/plotly.py/pull/2336))
- Plotly Express now accepts `px.Constant` or `px.Range` objects in the place of column references so as to express constant or increasing integer values. ([#2336](https://github.com/plotly/plotly.py/pull/2336))


## [4.7.1] - 2020-05-08

### Fixed

 - Fix `AttributeError: module 'plotly.graph_objs' has no attribute 'FigureWidget'` exception on `from plotly.graph_objs import *` when `ipywidgets` is not installed. Error also occurred when importing `plotly.figure_factor`. It is now possible to import `plotly.graph_objs.FigureWidget` when `ipywidgets` is not installed, and an informative `ImportError` exception will be raised in the `FigureWidget` constructor ([#2443](https://github.com/plotly/plotly.py/issues/2443), [#1111](https://github.com/plotly/plotly.py/issues/1111)).
 - Fix `TypeError: unhashable type: 'Template'` during `Figure` construction when `plotly.io.templates.default` is set to a `Template` object rather than a string.


## [4.7.0] - 2020-05-06

### Updated

- Updated Plotly.js to version 1.54.1. See the [plotly.js CHANGELOG](https://github.com/plotly/plotly.js/blob/v1.54.1/CHANGELOG.md) for more information. The main new feature of this version of Plotly.js is the possibility to draw layout shapes, using custom dragmodes and corresponding modebar buttons.
- The sphinx-gallery scraper has been updated to work with different structures of galleries [#2149](https://github.com/plotly/plotly.py/pull/2419)

### Added

- The `hover_data` parameter of `px` functions can now be a dictionary. This makes it possible to skip hover information for some arguments or to change the formatting of hover information [#2377](https://github.com/plotly/plotly.py/pull/2377).
- It's now possible to build a development version of Plotly.py against the build artifacts from a non-`master` branch of Plotly.js, which makes for faster QA and development cycles [#2349](https://github.com/plotly/plotly.py/pull/2349). Thanks [@zouhairm](https://github.com/zouhairm) for this Pull Request!

### Fixed

- Plotly Express trendlines now handle missing data correctly [#2357](https://github.com/plotly/plotly.py/pull/2357)

### Performance

This version includes several performance improvements ([#2368](https://github.com/plotly/plotly.py/pull/2368), [#2403](https://github.com/plotly/plotly.py/pull/2403)).

 - Child graph objects (e.g. `figure.layout.xaxis`) are no longer created eagerly during graph object construction. Instead, they are created lazily the first time the property is accessed.
 - Property validation is now disabled for select internal operations.
 - When used with Python 3.7 and above, plotly.py now takes advantage of [PEP-562](https://www.python.org/dev/peps/pep-0562/) to perform submodule imports lazily.  This dramatically improves import times.

## [4.6.0] - 2020-03-31

### Updated

 - Updated Plotly.js to version 1.53.0. See the [plotly.js CHANGELOG](https://github.com/plotly/plotly.js/blob/v1.53.0/CHANGELOG.md) for more information on the numerous new features and bug fixes of this release. The main features of the Plotly.js release are
    - Introduce range breaks on date axes (for example, to remove week-ends) via `layout.xaxis.rangebreaks`
    - Introduce a new unified x (or y) hovermode (`layout.hovermode="x unified"`), in which the hover box shows the information for all traces at a given x (or y) position
    - Add `node.customdata` and `link.customdata` to sankey traces
- Updated [contributing notes](https://github.com/plotly/plotly.py/blob/master/contributing.md) for more explanations on how to contribute to plotly.py [#2290](https://github.com/plotly/plotly.py/pull/2290). Please give feedback on these notes!
- Updated documentation examples [#2325](https://github.com/plotly/plotly.py/pull/2325), and to show how to color links in Sankey diagrams [#2291](https://github.com/plotly/plotly.py/pull/2291).
- Special thanks to [@SylwiaOliwia2](https://github.com/SylwiaOliwia2) and [@dangercrow](https://github.com/dangercrow) for improving our documentation!


### Added

- `px.imshow` now accepts [`xarray`](http://xarray.pydata.org/) inputs, with metadata being used for axis labels, hover and colorbar [#2166](https://github.com/plotly/plotly.py/pull/2166)


### Fixed

- Fixed handling of `opacity` in `px.pie`, `px.funnel_area`, `px.density_mapbox`, `px.funnel` [#2317](https://github.com/plotly/plotly.py/pull/2317), with thanks to [@tvaucher](https://github.com/tvaucher) for the contribution!

## [4.5.4] - 2020-03-11

### Updated

- The documentation of the API https://plot.ly/python-api-reference/ now
  documents the full API [#2243](https://github.com/plotly/plotly.py/pull/2243)
- New documentation examples for facets [#2235](https://github.com/plotly/plotly.py/pull/2235), legend [#2227](https://github.com/plotly/plotly.py/pull/2227), subplots [#2226](https://github.com/plotly/plotly.py/pull/2226), axes [#2234](https://github.com/plotly/plotly.py/pull/2234) and histograms [#2242](https://github.com/plotly/plotly.py/pull/2242).
  Thanks to [@SylwiaOliwia2](https://github.com/@SylwiaOliwia2) for all these great
  examples!

### Fixed

- Jupyterlab extension now compatible with both Jupyterlab 1.2 and 2.0 [#2261](https://github.com/plotly/plotly.py/pull/2261) with thanks to [@consideRatio](https://github.com/consideRatio) for the contribution!
- Fixed a bug when using boolean values for the color argument of px functions [#2127](https://github.com/plotly/plotly.py/pull/2127)
- Corrected import bug which was occurring with old versions of ipywidgets [#2265](https://github.com/plotly/plotly.py/pull/2265)
- Fixed python 3.8 syntax warning [#2262](https://github.com/plotly/plotly.py/pull/2262), with thanks to [@sgn](https://github.com/sgn) for the contribution!

## [4.5.3] - 2020-03-05

### Updated

- Removed development dependency on `nose` testing framework [#2217](https://github.com/plotly/plotly.py/pull/2217)

### Fixed

 - JupyterLab extension now compatible with JupyterLab 2.0 [#2245](https://github.com/plotly/plotly.py/pull/2245) with thanks to [@consideRatio](https://github.com/consideRatio) for the contribution!

## [4.5.2] - 2020-02-24

### Fixed

 - Fix build errors in JupyterLab extension by pinning version of `@types/plotly.js` [#2223](https://github.com/plotly/plotly.py/issues/2223)

## [4.5.1] - 2020-02-19

### Updated

 - Updated Plotly.js to version 1.52.2. See the [plotly.js CHANGELOG](https://github.com/plotly/plotly.js/releases/tag/v1.52.2) for more information on bug fixes.

### Fixed

 - `update_annotations`, `update_shapes` and `update_layout_images` now no longer require the `patch` argument, as per the docstring [#2167](https://github.com/plotly/plotly.py/issues/2167)
 - `px.defaults` no longer accepts arbitrary keys [#2168](https://github.com/plotly/plotly.py/issues/2168)
 - better error message when `pandas` is not installed [#2125](https://github.com/plotly/plotly.py/issues/2125)
 - support columns of numerical type in `path` argument of `px.sunburst`/`px.treemap` and add values of `color` column in hoverlabel for `px.sunburst`/`px.treemap` [#2133](https://github.com/plotly/plotly.py/pull/2133)



## [4.5.0] - 2020-01-22

### Updated
 - Updated Plotly.js to version 1.52.1. See the [plotly.js CHANGELOG](https://github.com/plotly/plotly.js/blob/v1.52.0/CHANGELOG.md#1520----2020-01-08) for more information on numerous new attribute and bug fixes.
 - Plotly Express uses the new `legend.title` attribute and so now has shorter trace `name`s [#2051](https://github.com/plotly/plotly.py/pull/2051)
 - The heuristic used by `px.parallel_categories` to determine which columns of the data frame to draw has been changed and made more configurable with the `dimensions_max_cardinality` argument [#2102](https://github.com/plotly/plotly.py/pull/2102)
 - The `simple_white` colorbar styling has been streamlined [#2110](https://github.com/plotly/plotly.py/pull/2110)
 - The `jupyterlab-plotly` and `plotlywidget` JupyterLab extensions should now share code when installed together, resulting in smaller JupyterLab vendor bundle sizes [#2103](https://github.com/plotly/plotly.py/pull/2103)

### Fixed

 - Plotly Express `category_orders` are now respected independent of the contents of the data set [#2084](https://github.com/plotly/plotly.py/issues/2084)
 - `go.Scattergl` symbols now accept numeric specification [#1928](https://github.com/plotly/plotly.py/issues/1928)
 - `px.scatter` trendline coefficients are now more readable [#1984](https://github.com/plotly/plotly.py/issues/1984)
 - Built-in cyclical color scales now all have identical start and end points [#2016](https://github.com/plotly/plotly.py/pulls/2016)


### Added
 - `px.sunburst` and `px.treemap` now accept a `path` argument for passing
   columns of a rectangular dataframe to build the charts [#2006](https://github.com/plotly/plotly.py/pull/2006)
 - `px.choropleth` now accepts a user-supplied `geojson` attribute [#2057](https://github.com/plotly/plotly.py/pull/2057)
 - `px.choropleth` and `px.choropleth_mapbox` now accept `featureidkey` to specify the GeoJSON field to use to match `locations` [#2057](https://github.com/plotly/plotly.py/pull/2057)
 - `px.choropleth` and `px.choropleth_mapbox` now accept discrete color [#2057](https://github.com/plotly/plotly.py/pull/2057)
 - `px.bar_polar` now accepts continuous color [#2017](https://github.com/plotly/plotly.py/pull/2017)
 - New `layout.uniformtext` attribute allows for automatic standardization of font sizes across bar-like and hierarchical traces. See the
 [plotly.js CHANGELOG](https://github.com/plotly/plotly.js/blob/v1.52.0/CHANGELOG.md#1520----2020-01-08)
 for more information

## [4.4.1] - 2019-12-10

### Fixed
 - Fixed improper JSON encoding exception when the `pillow` module not installed [#1993](https://github.com/plotly/plotly.py/pull/1993)

## [4.4.0] - 2019-12-10

### Updated
 - Updated Plotly.js to version 1.51.2. See the
 [plotly.js CHANGELOG](https://github.com/plotly/plotly.js/blob/master/CHANGELOG.md#1512----2019-11-25)
 for more information
 - The tutorials of the [plotly.py documentation](https://plot.ly/python/) are
   now in the main [plotly.py Github repository](https://github.com/plotly/plotly.py). Contributions in order to improve or extend the documentation are very welcome!
 - `plotly.express` generated plots no longer have a default height of 600 pixels, instead they inherit the default height of regular figures [#1990](https://github.com/plotly/plotly.py/pull/1990). To restore the old behavior, set `px.defaults.height=600` once per session, or set the `height` keyword argument to any `px.function()` to 600.

### Fixed

 - Fixed a plotly.express input bug when using data frame indices[#1934](https://github.com/plotly/plotly.py/pull/1934)
 - Fixed how to display facet labels with plotly express [#1966](https://github.com/plotly/plotly.py/pull/1966)
 - Fixed a bug to use correctly the `zmin/zmax` parameter in `px.imshow` for single-channel images [#1981](https://github.com/plotly/plotly.py/pull/1981)
 - Clipped docstring width for better display in Jupyterlab [#1939](https://github.com/plotly/plotly.py/pull/1939). Thank you @joelostblom!
 - Fixed a bug in the case of external orca server [#1915](https://github.com/plotly/plotly.py/pull/1915) thank you @dev-dsp!

### Added

 - Extended the plotly.express functional API with 7 new functions: `px.pie`,
   `px.sunburst`, `px.treemap`, `px.funnel`, and `px.funnel_area` ([#1909](https://github.com/plotly/plotly.py/pull/1909)) `px.density_mapbox` and
   `px.choropleth_mapbox` [#1937](https://github.com/plotly/plotly.py/pull/1937).
 - plotly.express mapbox functions in plotly.express have new arguments `center` and `mapbox_style` [#1937](https://github.com/plotly/plotly.py/pull/1937).
 - plotly.express polar plots (`scatter_polar`, `line_polar`, `bar_polar`) now
   have a `range_theta` keyword argument for representing only an angular
section [#1969](https://github.com/plotly/plotly.py/pull/1969).
 - All continuous colorscales now accept a `_r` suffix that reverses their direction [#1933](https://github.com/plotly/plotly.py/pull/1933)
 - Docstrings of plotly.py are now doctested [#1921](https://github.com/plotly/plotly.py/pull/1921).
 - Reversing a predefined colorscale by appending `_r` to its name [#1933](https://github.com/plotly/plotly.py/pull/1933)

## [4.3.0] - 2019-11-11

### Updated
 - Updated Plotly.js to version 1.51.1. See the
 [plotly.js CHANGELOG](https://github.com/plotly/plotly.js/blob/master/CHANGELOG.md#1511----2019-11-04)
 for more information
 - Improved propagation of empty templates ([#1892](https://github.com/plotly/plotly.py/pull/1892))
 - Update the `add_annotations`/`add_shapes`/`add_images` methods to no longer default to adding objects in paper coordinates. This allows plotly.js to determine the default reference frame based on context ([#1888](https://github.com/plotly/plotly.py/pull/1888))
 - Use the default template's background color for displaying color swatches ([#1872](https://github.com/plotly/plotly.py/pull/1872)). Special thanks to [@joelostblom](https://github.com/joelostblom) for this contribution!
 - Improved docstrings ([#1835](https://github.com/plotly/plotly.py/pull/1835), [#1837](https://github.com/plotly/plotly.py/pull/1837))

### Added
 - Added image trace type ([plotly.js#4289](https://github.com/plotly/plotly.js/pull/4289), [plotly.js#4307](https://github.com/plotly/plotly.js/pull/4307), [plotly.js#4313](https://github.com/plotly/plotly.js/pull/4313), [plotly.js#4319](https://github.com/plotly/plotly.js/pull/4319))
 - Added matplotlib-style `plotly.express.imshow` convenience function to display images and heatmaps ([#1855](https://github.com/plotly/plotly.py/pull/1855), [#1885](https://github.com/plotly/plotly.py/pull/1885))
 - Added matplotlib-style `simple_white` template ([#1864](https://github.com/plotly/plotly.py/pull/1864)). Special thanks to [@joelostblom](https://github.com/joelostblom) for this contribution.
 - Added support for using an externally managed orca server for image export features ([#1850](https://github.com/plotly/plotly.py/pull/1850)). Special thanks to [@miriad](https://github.com/miriad) for this contribution.
 - Added facet wrapping support to plotly express functions using the new `facet_col_wrap` argument ([#1838](https://github.com/plotly/plotly.py/pull/1838))

## [4.2.1] - 2019-10-18
### Fixed
 - Fixed regression in 4.2.0 that caused all figure factories to require that scikit-image be installed ([#1832](https://github.com/plotly/plotly.py/pull/1832))

## [4.2.0] - 2019-10-16

### Updated
 - Updated Plotly.js to version 1.50.1. See the
 [plotly.js CHANGELOG](https://github.com/plotly/plotly.js/blob/master/CHANGELOG.md#1501----2019-10-15)
 for more information

### Added
 - Added `treemap` trace type ([plotly.js#4185](https://github.com/plotly/plotly.js/pull/4185), [plotly.js#4219](https://github.com/plotly/plotly.js/pull/4219), [plotly.js#4227](https://github.com/plotly/plotly.js/pull/4227), [plotly.js#4242](https://github.com/plotly/plotly.js/pull/4242))
 - Added `add_*`/`select_*`/`for_each_*`/`update_*` convenience figure methods for annotations, shapes, and images ([#1817](https://github.com/plotly/plotly.py/pull/1817))
 - Added `overwrite` kwarg to `update*` figure methods to fully replace property values, rather than update them recursively ([#1726](https://github.com/plotly/plotly.py/pull/1726))
 - Added `texttemplate` attribute to all traces that support on-graph text ([plotly.js#4071](https://github.com/plotly/plotly.js/pull/4071), [plotly.js#4179](https://github.com/plotly/plotly.js/pull/4179))
 - Added date custom formatting in `hovertemplate` and `texttemplate` e.g. `'%{x|%b %-d, %Y}'` ([plotly.js#4071](https://github.com/plotly/plotly.js/pull/4071))
 - Added transition support to `bar` trace length, width, on-graph text positioning, marker style and error bars ([plotly.js#4180](https://github.com/plotly/plotly.js/pull/4180), [plotly.js#4186](https://github.com/plotly/plotly.js/pull/4186))
 - Added support for legend scrolling via touch interactions ([plotly.js#3873](https://github.com/plotly/plotly.js/pull/3873), [plotly.js#4214](https://github.com/plotly/plotly.js/pull/4214))

### Fixed
 - Fixed `iframe` renderer on Python 2 ([#1822](https://github.com/plotly/plotly.py/pull/1822))
 - Fixed use of merged templates in plotly.express ([#1819](https://github.com/plotly/plotly.py/pull/1819))

## [4.1.1] - 2019-09-02

### Updated
 - Updated Plotly.js to version 1.49.4. See the
 [plotly.js CHANGELOG](https://github.com/plotly/plotly.js/blob/master/CHANGELOG.md#1494----2019-08-22)
 for more information
 - The width of a figure produced by the `create_gantt` figure factory now resizes responsively ([#1724](https://github.com/plotly/plotly.py/pull/1724))

### Fixed
 - The name of the steps property of `graph_objects.indicator.Gauge` has been renamed from `stepss` to `steps`
 - Avoid crash in iframe renderers when running outside iPython ([#1723](https://github.com/plotly/plotly.py/pull/1723))

## [4.1.0] - 2019-08-06

### Updated
 - Updated Plotly.js to version 1.49.1. See the
 [plotly.js CHANGELOG](https://github.com/plotly/plotly.js/blob/master/CHANGELOG.md#1491----2019-07-31)
 for more information.
 - Bars in the figures produced by the `create_gantt` figure factory may now be hidden by clicking on the legend ([#1665](https://github.com/plotly/plotly.py/pull/1665)). Special thanks to [@csabaszan](https://github.com/csabaszan) for this contribution!
 - Improved performance when serializing figures containing large numpy arrays ([#1690](https://github.com/plotly/plotly.py/pull/1690)). Special thanks to [@miriad](https://github.com/miriad) for this contribution!

### Added
- Added new renderers for displaying figures from within the Databricks and CoCalc notebook services ([#1703](https://github.com/plotly/plotly.py/pull/1703))
- Added `indicator` traces ([plotly/plotly.js#3978](https://github.com/plotly/plotly.js/pull/3978))
- Added `choroplethmapbox` traces ([plotly/plotly.js#3988](https://github.com/plotly/plotly.js/pull/3988))
- Added `densitymapbox` traces ([plotly/plotly.js#3993](https://github.com/plotly/plotly.js/pull/3993))
- Added new mapbox `style` values: `open-street-map`, `carto-positron`, `carto-darkmatter`,
  `stamen-terrain`, `stamen-toner`, `stamen-watercolor` and `white-bg`
  that do not require a Mapbox access token ([plotly/plotly.js#3987](https://github.com/plotly/plotly.js/pull/3987), [plotly/plotly.js#4068](https://github.com/plotly/plotly.js/pull/4068))
- Added support for `sourcetype` value `raster` and `image` and `type` `raster`
  for mapbox layout layers ([plotly/plotly.js#4006](https://github.com/plotly/plotly.js/pull/4006))
- Added `below` attribute to `scattermapbox` traces ([plotly/plotly.js#4058](https://github.com/plotly/plotly.js/pull/4058))
- Added support for `below: 'traces'` in mapbox layout layers ([plotly/plotly.js#4058](https://github.com/plotly/plotly.js/pull/4058))
- Added `sourceattribution` attribute to mapbox layout layers ([plotly/plotly.js#4069](https://github.com/plotly/plotly.js/pull/4069))
- Added `labelangle` and `labelside` attributes to `parcoords` traces ([plotly/plotly.js#3966](https://github.com/plotly/plotly.js/pull/3966))
- Added `doubleClickDelay` config option ([plotly/plotly.js#3991](https://github.com/plotly/plotly.js/pull/3991))
- Added `showEditInChartStudio` config option ([plotly/plotly.js#4061](https://github.com/plotly/plotly.js/pull/4061))

### Fixed
 - Fixed incorrect facet row ordering in figures generated by plotly.express functions ([plotly/plotly_express#129](https://github.com/plotly/plotly_express/issues/129))
 - Fixed "The truth value of an array with more than one element is ambiguous" error when specifying subplot titles as numpy array of strings ([#1685](https://github.com/plotly/plotly.py/pull/1685)). Special thanks to [@MrQubo](https://github.com/MrQubo) for this contribution!
 - The `line_3d` plotly express function was not visible by default when importing `*` from `plotly.express` ([#1667](https://github.com/plotly/plotly.py/pull/1667/files))


## [4.0.0] - 2019-07-16

This is a major release that includes many new features, and a few breaking changes. See the [version 4 announcement](https://community.plot.ly/t/introducing-plotly-py-4-0-0rc1/25639) for a summary of the important changes.

### Updated
 - Updated Plotly.js to version 1.48.3. See the
 [plotly.js CHANGELOG](https://github.com/plotly/plotly.js/blob/master/CHANGELOG.md#1483----2019-06-13)
 for more information.

### Added
 - The Plotly Express tech preview (https://medium.com/@plotlygraphs/introducing-plotly-express-808df010143d) has been integrated as the `plotly.express` module ([#1613](https://github.com/plotly/plotly.py/pull/1613))
 - Added a new renderers framework the supports rendering figure in a wide variety of contexts ([#1474](https://github.com/plotly/plotly.py/pull/1474)). See the new [Displaying Plotly Figures](https://plot.ly/python/next/renderers) documentation page for more information.
 - Added `plotly.io.write_html` and `plotly.io.to_html` functions for exporting figures to HTML ([1474](https://github.com/plotly/plotly.py/pull/1474)). Also available as `.write_html` and `.to_html` figure methods.
 - Added new figure methods for batch updating figure properties (`update_layout`, `update_traces`, `update_xaxes`, etc.) ([#1624](https://github.com/plotly/plotly.py/pull/1624)).  See the new [Creating and Updating Figures](https://plot.ly/python/next/creating-and-updating-figures/) documentation page for more details.
 - Added support for all trace types in `make_subplots` ([#1528](https://github.com/plotly/plotly.py/pull/1528))
 - Added support for secondary y-axes in `make_subplots` ([#1564](https://github.com/plotly/plotly.py/pull/1564))
 - Support passing a scalar trace object (rather than a list or tuple of trace objects) as the `data` property to the `Figure` constructor ([#1614](https://github.com/plotly/plotly.py/pull/1614))
 - Added dictionary-style `.pop` method to graph object classes ([#1614](https://github.com/plotly/plotly.py/pull/1614))
 - New `jupyterlab-plotly` JupyterLab extension for rendering figures in JupyterLab. Replaces the `@jupyterlab/plotly-extension` extension, and includes JupyterLab 1.0 support.
 - Added new suite of built-in colorscales to the `plotly.colors` module, and support for specifying this wide range of colorscales by name. Also added support for specifying colorscales as a list of colors, in which case the color spacing is assumed to be uniform ([#1647](https://github.com/plotly/plotly.py/pull/1647)).
 - Added `sphinx-gallery` renderer for embedding plotly figures in [Sphinx-Gallery](https://sphinx-gallery.github.io/) ([#1577](https://github.com/plotly/plotly.py/pull/1577), [plotly/plotly-sphinx-gallery](https://github.com/plotly/plotly-sphinx-gallery)).

### Removed
 - The follow modules for interfacing with the Chart Studio cloud service have been removed from plotly.py and moved to the new `chart-studio` distribution package.  The following modules have been moved to a new top-level `chart_studio` module:
   - `plotly.plotly` -> `chart_studio.plotly`
   - `plotly.api` -> `chart_studio.api`
   - `plotly.dashboard_objs` -> `chart_studio.dashboard_objs`
   - `plotly.grid_objs` -> `chart_studio.grid_objs`
   - `plotly.presentation_objs` -> `chart_studio.presentation_objs`
 - The legacy `plotly.widgets.GraphWidget` class for displaying online figures hosted by Chart Studio as ipywidgets has been removed. Please use the offline, and much more capable, `plotly.graph_objects.FigureWidget` class instead.
 - The `fileopt` argument to `chart_studio.plotly.plot` has been removed, so in-place modifications to previously published figures are no longer supported, and a figure will always overwrite a figure with the same name.

### Changed
 - The `'plotly'` template is used as the default theme across all figures.
 - In order to reduce the size of the core `plotly` distribution package, the bundled geographic shape files used by the `create_choropleth` figure factory have been moved to a new optional `plotly-geo` distribution package ([1604](https://github.com/plotly/plotly.py/pull/1604))
 - For consistency with other figure factories, the `create_choropleth`  and `create_gantt` figure factories now always returns `Figure` objects, rather than dictionaries ([#1600](https://github.com/plotly/plotly.py/pull/1600), [#1607](https://github.com/plotly/plotly.py/pull/1607)).
 - Figure add trace methods (`.add_trace`, `.add_traces`, `.add_scatter`, etc.) now return a reference to the calling figure, rather than the newly created trace ([#1624](https://github.com/plotly/plotly.py/pull/1624))
 - `plotly.tools.make_subplots` has been moved to `plotly.subplots.make_subplots`, though it is still available at the previous location for backward compatibility
 - The `plotly.graph_objs` module has been moved to `plotly.graph_objects`, though it is still available at the previous location for backward compatibility ([#1614](https://github.com/plotly/plotly.py/pull/1614))
 - Trace `uid` properties are only generated automatically when a trace is added to a `FigureWidget`.  When a trace is added to a standard `Figure` graph object the input `uid`, if provided, is accepted as is ([#1580](https://github.com/plotly/plotly.py/pull/1580)).
 - `datetime` objects that include timezones are not longer converted to UTC ([#1581](https://github.com/plotly/plotly.py/pull/1581))
 - When a tuple property (e.g. `layout.annotations`) is updated with a list/tuple that is longer than the current value, the extra elements are appended to the end of the tuple.

### Fixed
 - Fixed visibility of `bar` trace error bars in built-in templates ([1656](https://github.com/plotly/plotly.py/pull/1656))


## [3.10.0] - 2019-05-31

### Updated
 - Updated Plotly.js to version 1.48.1. See the
 [plotly.js CHANGELOG](https://github.com/plotly/plotly.js/blob/master/CHANGELOG.md#1481----2019-05-30)
 for more information.

### Added
 - Added funnel trace
 ([plotly/plotly.js#3817](https://github.com/plotly/plotly.js/pull/3817),
 [plotly/plotly.js#3911](https://github.com/plotly/plotly.js/pull/3911))
 - Added funnelarea traces
 ([#3876](https://github.com/plotly/plotly.js/pull/3876),
 [#3912](https://github.com/plotly/plotly.js/pull/3912))
 - Added support for shared color axes via coloraxis attributes in the layout
 ([#3803](https://github.com/plotly/plotly.js/pull/3803),
 [#3786](https://github.com/plotly/plotly.js/pull/3786),
 [#3901](https://github.com/plotly/plotly.js/pull/3901),
 [#3916](https://github.com/plotly/plotly.js/pull/3916))
 - Added support for sorting categorical cartesian axes by value
 ([#3864](https://github.com/plotly/plotly.js/pull/3864))
 - Added `bingroup` to `histogram`, `histogram2d` and `histogram2dcontour`
 to group traces to have compatible auto-bin values
 ([#3845](https://github.com/plotly/plotly.js/pull/3845))
 - Add legend `itemclick` and `itemdoubleclick` attributes to set or disable
 the legend item click and double-click behavior
 ([#3862](https://github.com/plotly/plotly.js/pull/3862))
 - Added support for calling orca through [Xvfb](https://www.x.org/releases/X11R7.6/doc/man/man1/Xvfb.1.xhtml)
 to support static image export on Linux when X11 is not available
 ([#1523](https://github.com/plotly/plotly.py/pull/1523)).

### Fixed
 - Fixed `PlotlyJSONEncoder` encoding error when `simplejson` is installed
 ([#1556](https://github.com/plotly/plotly.py/issues/1556),
 [#1561](https://github.com/plotly/plotly.py/pull/1561))
 - HTML export now honors the figure height specified in the figure template
 ([#1560](https://github.com/plotly/plotly.py/issues/1560))
 - Fixed display height of figure displayed in JupyterLab
 ([#1572](https://github.com/plotly/plotly.py/issues/1572),
 [#1571](https://github.com/plotly/plotly.py/pull/1571))
 - Fixed honouring of the `validate=False` option for all renderer types
 ([#1576](https://github.com/plotly/plotly.py/pull/1576))

## [3.9.0] - 2019-04-19

### Updated
 - Updated Plotly.js to version 1.47.4. See the
 [plotly.js CHANGELOG](https://github.com/plotly/plotly.js/blob/master/CHANGELOG.md#1474----2019-04-25)
 for more information.


### Added
 - Added "magic underscore" support for specifying nested figure properties
 ([#1534](https://github.com/plotly/plotly.py/pull/1534))
 - Added `select_traces`, `for_each_trace`, and `update_traces` figure
 methods for accessing and updating traces by subplot location and trace
 properties
 ([#1534](https://github.com/plotly/plotly.py/pull/1534))
 - Added `select_*`, `for_each_*`, and `update_*` figure methods for
 accessing and updating subplot objects (`xaxis`, `scene`, `polar`, etc)
 ([#1548](https://github.com/plotly/plotly.py/pull/1548))
 - Added support for Dash Design Kit style color specifications
 ([#1541](https://github.com/plotly/plotly.py/pull/1541)). Thanks to
 [@wbrgss](https://github.com/wbrgss) for this contribution!
 - Added support for the `plotly_unselect` plotly.js event in a new
 `on_unselect` trace method
 ([#1542](https://github.com/plotly/plotly.py/pull/1542)). Thanks to
 [@denphi](https://github.com/denphi) for this contribution!

### Changed
 - Changed the default colorscale to be `plasma` for the `plotly`, `plotly_white`, and
 `plotly_dark` templates for plotly.py version 4
 ([#1274](https://github.com/plotly/plotly.py/issues/1274),
 [#1549](https://github.com/plotly/plotly.py/pull/1549))
 - Reordered the default colorway for the `plotly`, `plotly_white`, and
 `plotly_dark` templates for plotly.py version 4
 ([#1549](https://github.com/plotly/plotly.py/pull/1549))

### Fixed
 - Fixed package listing in setup.py
 ([#1543](https://github.com/plotly/plotly.py/pull/1543)).  Thanks to
 [@jakevdp](https://github.com/jakevdp) for this contribution!
 - Fixed built-in templates so that `heatmap` colorscales can be overridden
 without specifying `autocolorscale=False`
 ([#1454](https://github.com/plotly/plotly.py/issues/1454),
 [#1549](https://github.com/plotly/plotly.py/pull/1549))
 - Fix `UnboundLocalError` error in the presence of a missing or corrupt
 `~/.plotly/.config` file
 ([#1551](https://github.com/plotly/plotly.py/pull/1551))
 - Fixed error when combining `sankey` traces with cartesian subplots
 ([#1527](https://github.com/plotly/plotly.py/issues/1527),
 [plotly/plotly.js#3802](https://github.com/plotly/plotly.js/pull/3802))


## [3.8.1] - 2019-04-19

### Updated
 - Updated Plotly.js to version 1.47.3. See the
 [plotly.js CHANGELOG](https://github.com/plotly/plotly.js/blob/master/CHANGELOG.md#plotlyjs-changelog)
 for more information.

### Fixed
 - Fix MathJax rendering in Firefox ([plotly/plotly.js#3783](https://github.com/plotly/plotly.js/pull/3783))
 - Fix vertical responsive resizing in exported HTML files
 ([#1524](https://github.com/plotly/plotly.py/issues/1524),
 [1525](https://github.com/plotly/plotly.py/pull/1525))

### Changed
 - Reverted change to `layout.legend.itemsizing = 'constant'` in built-in templates
 that was made in 3.8.0. This resulted in unexpectedly large legend entries in
 some common cases ([#1526](https://github.com/plotly/plotly.py/pull/1526))

## [3.8.0] - 2019-04-15

### Updated
 - Updated Plotly.js to version 1.47.1. See the
 [plotly.js CHANGELOG](https://github.com/plotly/plotly.js/blob/master/CHANGELOG.md#1471----2019-04-10)
 for more information.


### Added
 - Three new trace types: `sunburst` ([plotly/plotly.js#3594](https://github.com/plotly/plotly.js/pull/3594)),
 `waterfall` ([plotly/plotly.js#3531](https://github.com/plotly/plotly.js/pull/3531)),
 and `volume` ([plotly/plotly.js#3488](https://github.com/plotly/plotly.js/pull/3488)).
 - New `plotly.io.to_html` and `plotly.io.write_html` functions to export
 figures as html ([#1474](https://github.com/plotly/plotly.py/pull/1474)).
 - Added `animation_opts` argument to `plotly.offline.plot` and
 `plotly.offline.iplot` to control the auto-play animation settings
 ([#1503](https://github.com/plotly/plotly.py/pull/1503)).  Special thanks
 to [@TakodaS](https://github.com/TakodaS) for this contribution!


### Fixed
 - Fix race condition when checking the permissions of the `.plotly` settings
 directory ([#1498](https://github.com/plotly/plotly.py/pull/1498)). Special
 thanks to [@pb-cdunn](https://github.com/pb-cdunn) for this contribution!
 - Fix `OSError` when processing time series data using Python 3.7+
 ([#1402](https://github.com/plotly/plotly.py/issues/1402),
 [#1501](https://github.com/plotly/plotly.py/pull/1501))

### Updated
 - Align hoverlabels left and set legend items to constant-size in builtin
 themes ([#1520](https://github.com/plotly/plotly.py/pull/1520))

## [3.7.1] - 2019-03-19

### Fixed
 - Fixed `.update` on numbered axis objects for Python < 3.6
 ([#1462](https://github.com/plotly/plotly.py/issues/1462),
 [#1464](https://github.com/plotly/plotly.py/pull/1464))

## [3.7.0] - 2019-03-08

### Updated
 - Updated Plotly.js to version 1.45.2. See the
 [plotly.js CHANGELOG](https://github.com/plotly/plotly.js/blob/master/CHANGELOG.md#1452----2019-03-07)
 for more information.

### Added
 - Added new `auto_play` argument to offline `plot` and `iplot` to control
 whether figures with frames are automatically animated when the figure is
 loaded
 ([#1447](https://github.com/plotly/plotly.py/pull/1447))
 - Added support for uploading "offline" animations (those with inline data
 arrays rather than grid references) to Chart Studio using `plotly.plotly.create_animations`
 ([#1432](https://github.com/plotly/plotly.py/pull/1432))

### Updated
 - Updated implementation of the `ternary_contour` figure factory that was
 added in 3.6.0. The new implementation uses the native plotly.js ternary axes
 and provides ILR transform support.
 ([#1418](https://github.com/plotly/plotly.py/pull/1418))

### Fixed
 - Make sure the trace `selectedpoints` property of `FigureWidget` traces is
 updated on the Python side in response to plotly.js selection events
 ([#1433](https://github.com/plotly/plotly.py/issues/1433))
 - Fix validation for 0-dimensional numpy arrays
 ([#1444](https://github.com/plotly/plotly.py/pull/1444)). Special thanks to
 [@ankokumoyashi](https://github.com/ankokumoyashi) for this contribution!

## [3.6.1] - 2019-02-08

### Updated
 - Updated Plotly.js to version 1.44.3. See the
 [plotly.js CHANGELOG](https://github.com/plotly/plotly.js/blob/master/CHANGELOG.md#1443----2019-02-06)
 for more information.

### Fixed
 - Crash on import when ipywidgets < 7 installed
 ([#1425](https://github.com/plotly/plotly.py/pull/1425))
 - Made `scipy` an optional import for the ternary contour figure factory
 ([#1423](https://github.com/plotly/plotly.py/pull/1423))
 - Eliminated use of deprecated `numpy.asscalar` function
 ([#1428](https://github.com/plotly/plotly.py/pull/1428))


### Updated
 - Updated Plotly.js to version 1.44.1. Select highlights included below.
 See the
 [plotly.js CHANGELOG](https://github.com/plotly/plotly.js/blob/master/CHANGELOG.md#1441----2019-01-24)
 for more information.

## [3.6.0] - 2019-02-01

### Updated
 - Updated Plotly.js to version 1.44.1. Select highlights included below.
 See the
 [plotly.js CHANGELOG](https://github.com/plotly/plotly.js/blob/master/CHANGELOG.md#1441----2019-01-24)
 for more information.

### Added
 - Add isosurface gl3d trace type
 ([plotly/plotly.js#3438](https://github.com/plotly/plotly.js/pull/3438))
 - Preview of ternary contour figure factory
 ([#1413](https://github.com/plotly/plotly.py/pull/1413)). Special thanks to
 [@emmanuelle](https://github.com/emmanuelle) for this contribution!
 - Add support for `line.color` colorbars for scatter3d traces
 ([#1085](https://github.com/plotly/plotly.py/issues/1085),
 [plotly/plotly.js#3384](https://github.com/plotly/plotly.js/pull/3384))
 - Add support for `hovertemplate` on `scatterpolar`, `scatterpolargl`,
 `scatterternary`, `barpolar`, `choropleth`, `scattergeo`, and
 `scattermapbox` trace
 ([plotly/plotly.js#3398](https://github.com/plotly/plotly.js/pull/3398),
 [plotly/plotly.js#3436](https://github.com/plotly/plotly.js/pull/3436))
 - Add width attribute to box and violin traces
 ([plotly/plotly.js#3234](https://github.com/plotly/plotly.js/pull/3234))
 - Add support for `<sup>`, `<sup>`, `<b>`, `<i>` and `<em>` pseudo-html
 tags in extra (aka trace "name") hover labels
 ([plotly/plotly.js#3443](https://github.com/plotly/plotly.js/pull/3443))
 - Add 4 additional colors to the colorway cycle of the plotly themes
 ([#1408](https://github.com/plotly/plotly.py/pull/1408))
 - Automatically coerce array-like objects (e.g. xarray `DataArray`s) to
 numpy arrays
 ([#1393](https://github.com/plotly/plotly.py/pull/1393)). Special thanks to
 [@malmaud](https://github.com/malmaud) for this contribution!

### Fixed
 - Fix annotated heatmap text color when values are specified as a nested list
 ([#1300](https://github.com/plotly/plotly.py/issues/1300))
 - Fix `update` method with legacy `title*` properties
 ([#1403](https://github.com/plotly/plotly.py/issues/1403))
 - Fix deprecation warnings on Python 3.7 and ipywidgets > 7.0
 ([#1417](https://github.com/plotly/plotly.py/pull/1417)). Special thanks to
 [@Juanlu001](https://github.com/Juanlu001) for this contribution!


## [3.5.0] - 2019-01-04

### Updated
 - Updated Plotly.js to version 1.43.1. See the
 [plotly.js CHANGELOG](https://github.com/plotly/plotly.js/blob/master/CHANGELOG.md#1431----2018-12-21)
 for more information.

### Changed
 - Plotly.js 1.43 converted `title` properties (e.g. `layout.title`) from
 strings into compound objects that contain the text as the `text` property
 along with new title placement attributes `x`, `y`, `xref`, `yref`, `xanchor`,
 `yanchor` and `pad`. Plotly.py 3.5.0 follows the new schema, but still
 supports specifying `title` as a string, in which case the string is assigned
 to the `title.text` property
 ([#1302](https://github.com/plotly/plotly.py/issues/1302))
 - Plotly.js 1.43 also moved existing `title*` properties
 (e.g. `layout.titlefont`) under the `title` object (e.g. `layout.title.font`).
 Plotly.py 3.5.0 follows the new schema, but still
 supports the legacy `title*` properties by mapping them to the corresponding
 `title.*` property
 ([#1302](https://github.com/plotly/plotly.py/issues/1302))
 - The `update` method on `graph_objs` now returns the updated object in order
 to support chaining multiple update operations together
 ([#1379](https://github.com/plotly/plotly.py/issues/1379))
 - The `show_link` option has been set to `False` by default in the offline
 `plot` and `iplot` functions. Now that the "send data to cloud" button has
 been disabled by default in plotly.js 1.43.0, no buttons/links will be
 displayed by default that result in data being sent off of the local machine
 ([#1304](https://github.com/plotly/plotly.py/issues/1304))
 - `config` options that are not known by plotly.py result in a warning but are
 still passed along to plotly.js. Prior to this change these unknown options
 were dropped silently
 ([#1290](https://github.com/plotly/plotly.py/issues/1290))
 - Built-in themes now specify colorscales using the new global
 `layout.colorscale` properties.  Previously the colorscales were defined for
 each trace type individually. This reduces the size of the resulting theme
 files
 ([#1303](https://github.com/plotly/plotly.py/issues/1303))
 - Increased the maximum retry time of the orca integration from 8s to 30s
 ([#1297](https://github.com/plotly/plotly.py/issues/1297))

### Fixed
 - Fixed `FigureWidget` performance regression that, when working with
 large datasets, resulted in a slight freeze of the widget after user
 interactions (pan, zoom, etc)
 ([1305](https://github.com/plotly/plotly.py/issues/1305))
 - Fix orca error when the `ELECTRON_RUN_AS_NODE` environment variable is set
 ([#1293](https://github.com/plotly/plotly.py/issues/1293))
 - The `'responsive'` config key was being silently blocked
 ([#1290](https://github.com/plotly/plotly.py/issues/1290))
 - Fixed error when using unicode characters in string properties on Python 2
 ([#1289](https://github.com/plotly/plotly.py/issues/1289))
 - Removed invalid calls to non-existent `validate` and `strip_style` `Figure`
 methods in matplotlylib conversion logic
 ([#1128](https://github.com/plotly/plotly.py/issues/1128))

## [3.4.2] - 2018-11-23

### Fixed
 - `config` options are now supported when using `plotly.offline.iplot` to
 display a figure in JupyterLab. Requires version 0.18.1 of the
 `@jupyterlab/plotly-extension` extension.
 ([#1281](https://github.com/plotly/plotly.py/pull/1281),
 [jupyterlab/jupyter-renderers#168](https://github.com/jupyterlab/jupyter-renderers/pull/168))
 - Custom `plotly_domain` values are now supported in FigureWidget in both
 the classic notebook and JupyterLab
 ([#1284](https://github.com/plotly/plotly.py/pull/1284))

## [3.4.1] - 2018-11-09

### Updated
 - Updated Plotly.js to version 1.42.5. See the
 [plotly.js CHANGELOG](https://github.com/plotly/plotly.js/blob/master/CHANGELOG.md#1423----2018-11-06)
 for more information.

### Fixed
 - Fixed histogram binning with pandas `Series` or numpy array
 (regression introduced in 3.4.0)
 ([#1257](https://github.com/plotly/plotly.py/issues/1257),
  [plotly/plotly.js#3211](https://github.com/plotly/plotly.js/pull/3211))
 - Fixed incorrect validation error on the `args` property of
  `layout.updatemenu.Button()` when value is a `list` that starts with a `list`
  ([#1265](https://github.com/plotly/plotly.py/issues/1265))
 - Fixed deadlock causing `plotly.io.write_image` to hang on Windows after
 exporting more than ~25 images
 ([#1255](https://github.com/plotly/plotly.py/issues/1255))
 - Fixed plot display error for `scattergl` trace with `mode='lines'` and
 more than 100k points
 ([#1271](https://github.com/plotly/plotly.py/issues/1271))
 - Fixed responsive resizing error with `iplot` in the classic notebook
 ([#1263](https://github.com/plotly/plotly.py/pull/1263))

## [3.4.0] - 2018-11-02

### Updated
 - Updated Plotly.js to version 1.42.2. Select highlights included below, see
 the [plotly.js CHANGELOG](https://github.com/plotly/plotly.js/blob/master/CHANGELOG.md#1422----2018-11-01)
 for more information.

### Added
 - Default figure properties may now be customized using figure
 templates (themes) and 7 new predefined templates are bundled with
 plotly.py
 ([#1224](https://github.com/plotly/plotly.py/pull/1224))
 - Added Parallel Categories (`parcats`) trace type for the visualization
 of multi-dimensional categorical datasets
 ([plotly/plotly.js#2963](https://github.com/plotly/plotly.js/pull/2963))
 - Added LaTeX typesetting support for figures displayed in the Jupyter
 Notebook using `plotly.offline.iplot` and `plotly.graph_objs.FigureWidget`.
 **Note:** There are still outstanding issues with MathJax rendering in FireFox,
 but it is now working well in Chrome.
 ([#1243](https://github.com/plotly/plotly.py/pull/1243))
 - Added `include_mathjax` argument to `plotly.offline.plot` to support
 the creation of HTML files with LaTeX typesetting
 ([#1243](https://github.com/plotly/plotly.py/pull/1243))
 - Added new `plotly.offline.get_plotlyjs` function that returns the
 contents of the bundled plotly.js library as a string
 ([#637](https://github.com/plotly/plotly.py/issues/637),
  [#1246](https://github.com/plotly/plotly.py/pull/1246))
 - Added new `plotly.offline.get_plotlyjs_version` function that returns
 the version of the bundled plotly.js library
 ([#1246](https://github.com/plotly/plotly.py/pull/1246))
 - HTML div strings returned by `plotly.offline.plot` now contain logic
 to automatically resize the figure responsively.  This logic was previously
 only added for html files.
 ([#1043](https://github.com/plotly/plotly.py/issues/1043),
  [#1234](https://github.com/plotly/plotly.py/pull/1234))
 - Figures displayed using `plotly.offline.iplot` in the classic Jupyter
 Notebook will now resize responsively
 ([#1234](https://github.com/plotly/plotly.py/pull/1234))
 - Added `'cdn'`, `'directory'`, and path string `include_plotlyjs` options
 in `plotly.offline.plot`
 ([#1234](https://github.com/plotly/plotly.py/pull/1234))
   - When `'cdn'`, the resulting html file/div includes a script tag reference
   to the plotlyjs cdn.
   - When `'directory'`, the resulting html file/div includes a script tag
   reference to a plotly.min.js bundle in the same directory as the html file.
   If `output_type` is `'file'` then this plotly.min.js bundle is created in
   the output directory if it doesn't already exist.
   - When a string ending with `'.js'`, the resulting html file/div includes
   a script tag that references this exact path. This can be used to point
   to a plotly.js bundle from an alternative CDN.
 - Added a new `color_threshold` argument to the `create_dendrogram` figure
 factory to control the dendrogram clustering cutoff
 ([#995](https://github.com/plotly/plotly.py/issues/995),
  [#1075](https://github.com/plotly/plotly.py/pull/1075),
  [#1214](https://github.com/plotly/plotly.py/pull/1214))
 - Added support for `autorange='reversed'` in 3D axes
 ([#803](https://github.com/plotly/plotly.py/issues/803),
  [plotly/plotly.js#3141](https://github.com/plotly/plotly.js/pull/3141))
 - Added new gl3d tick and title auto-rotation algorithm that limits text
 overlaps
 ([plotly/plotly.js#3084](https://github.com/plotly/plotly.js/pull/3084),
  [plotly/plotly.js#3131](https://github.com/plotly/plotly.js/pull/3131))
 - Added `modebar` layout style attributes:
 `orientation`, `bgcolor`, `color` and `activecolor`
 ([plotly/plotly.js#3068](https://github.com/plotly/plotly.js/pull/3068),
  [plotly/plotly.js#3091](https://github.com/plotly/plotly.js/pull/3091))
 - Added `title`, `titleposition` and `titlefont` attributes to pie traces
 ([plotly/plotly.js#2987](https://github.com/plotly/plotly.js/pull/2987))
 - Added `hoverlabel.split` attribute to `ohlc` and `candlestick` traces to
 split hover labels into multiple pieces
 ([plotly/plotly.js#2959](https://github.com/plotly/plotly.js/pull/2959))
 - Added support for `line.shape` values `'hv'`, `'vh'`, `'hvh'`
 and `'vhv'` in `scattergl` traces
 ([plotly/plotly.js#3087](https://github.com/plotly/plotly.js/pull/3087))
 - Added trace, node and link `hoverinfo` for `sankey` traces
 ([#3096](https://github.com/plotly/plotly.js/pull/3096),
  [#3150](https://github.com/plotly/plotly.js/pull/3150))
 - Added per-sector `textfont` settings in pie traces
 ([#3130](https://github.com/plotly/plotly.js/pull/3130))


### Changed
 - Use new Plotly logo in "Produced with Plotly" modebar button
 ([plotly/plotly.js#3068](https://github.com/plotly/plotly.js/pull/3068))


### Fixed
 - Plotly's use of MathJax for LaTeX typesetting no longer interferes with
 the Jupyter Notebook's use of MathJax
 ([#445](https://github.com/plotly/plotly.py/issues/445),
  [#360](https://github.com/plotly/plotly.py/issues/360))
 - Fixed several issues with the use of `reversescale=True` in the
 `create_annotated_heatmap` figure factory
 ([#1251](https://github.com/plotly/plotly.py/pull/1251))
 - Fixed case where `plotly.offline.iplot` would fail to render in the classic
 Jupyter Notebook if the notebook contained a Markdown headline with the text
 "Plotly"
 ([#816](https://github.com/plotly/plotly.py/issues/816))
 - `None` values in a `scatter.hovertext` list are now omitted from the
 hover label rather than being displayed as the string `"None"`
 ([#1244](https://github.com/plotly/plotly.py/issues/1244))
 - Subplot titles created by `plotly.tools.make_subplots` are now positioned
 properly when custom `row_width`/`column_width` arguments are specified
 ([#1229](https://github.com/plotly/plotly.py/issues/1229))
 - The `bar.width` property may now be specified as a numpy array or a pandas
 series
 ([#1231](https://github.com/plotly/plotly.py/issues/1231),
 [plotly/plotly.js#3169](https://github.com/plotly/plotly.js/pull/3169))
 - Error bars are now scaled correctly for logarithmic `scatter3d` traces
 ([#1139](https://github.com/plotly/plotly.py/issues/1139))
 - Use `uuid.uuid4` rather than `uuid.uuid1` to work around an upstream
 Python bug
  ([#1235](https://github.com/plotly/plotly.py/issues/1235),
   [#1236](https://github.com/plotly/plotly.py/pull/1236))
 - The `layout.grid.subplots` property may now be specified as a 2D list of
 subplot identifiers
 ([#1220](https://github.com/plotly/plotly.py/issues/1220),
  [#1240](https://github.com/plotly/plotly.py/pull/1240))
 - Fixed `scatter3d` text alignment
 ([#1055](https://github.com/plotly/plotly.py/issues/1055),
  [plotly/plotly.js#3180](https://github.com/plotly/plotly.js/pull/3180))


### JupyterLab Versions
For use with JupyterLab, the following versions of the following packages
must be installed:

 - Python Packages
   - plotly==3.4.0
   - ipywidgets>=7.2
   - notebook>=5.3
   - jupyterlab==0.35

 - JupyterLab Extensions
   - plotlywidget@0.5.0
   - @jupyter-widgets/jupyterlab-manager@0.38
   - @jupyterlab/plotly-extension@0.18

## [3.3.0] - 2018-09-28

### Updated
 - Updated Plotly.js to version 1.41.3.  Select highlights included below, see
 [the plotly.js CHANGELOG](https://github.com/plotly/plotly.js/blob/master/CHANGELOG.md#1413----2018-09-25)
 for more information.
 - Do not create or check permissions on the `~/.plotly` configuration
 directory until a configuration write operation is performed
 ([#1195](https://github.com/plotly/plotly.py/pull/1195)). This change
 avoids some concurrency problems associated with running many instances of
 plotly.py simultaneously
 ([#1068](https://github.com/plotly/plotly.py/issues/1068)).

### Added
 - Enable selection by clicking on points via new layout attribute `clickmode` and flag `'select'`
 ([#2944](https://github.com/plotly/plotly.js/pull/2944))
 - Added stacked area charts via new attributes `stackgroup` and `stackgaps` in scatter traces
 ([#2960](https://github.com/plotly/plotly.js/pull/2960))
 - Added `barpolar` trace type - which replace and augment area traces
 ([#2954](https://github.com/plotly/plotly.js/pull/2954))
 - Added `polar.hole` layout parameter to punch hole at the middle of polar
 subplot offsetting the start of the radial range
 ([#2977](https://github.com/plotly/plotly.js/pull/2977), [#2996](https://github.com/plotly/plotly.js/pull/2996))
 - Figures may now be easily converted to and from JSON using the new
 `to_json`, `from_json`, `read_json`, and `write_json` functions in the
 `plotly.io` package
 ([#1188](https://github.com/plotly/plotly.py/pull/1188))
 - Figures and graph objects now support `deepcopy` and `pickle` operations
 ([#1191](https://github.com/plotly/plotly.py/pull/1191))
 - The location of the `"~/.plotly"` settings directory may now be customized
 using the `PLOTLY_DIR` environment variable
 ([#1195](https://github.com/plotly/plotly.py/pull/1195))
 - Added optional `scaleratio` argument to the `create_quiver` figure factory.
 When specified, the axes are restricted to this ratio and the quiver arrows
 are computed to have consistent lengths across angles.
 ([#1197](https://github.com/plotly/plotly.py/pull/1197))

### Fixed
 - Replace use of `pkg_resources.resource_string` with `pkgutil.get_data` to
 improve compatibility with `cx_Freeze`
 ([#1201](https://github.com/plotly/plotly.py/pull/1201))
 - An exception is no longer raised when an optional dependency raises an
 exception on import.  The exception is logged and plotly.py continues as if
 the dependency were not installed
 ([#1192](https://github.com/plotly/plotly.py/pull/1192))
 - Fixed invalid dendrogram axis labels when the points being clustered contain
 duplicate values
 ([#1186](https://github.com/plotly/plotly.py/pull/1186))
 - Added missing LICENSE.txt file to PyPI source distribution
 ([#765](https://github.com/plotly/plotly.py/issues/765))

### JupyterLab Versions
For use with JupyterLab, the following versions of the following packages
must be installed:

 - Python Packages
   - plotly==3.3.0
   - ipywidgets>=7.2
   - notebook>=5.3
   - jupyterlab==0.34

 - JupyterLab Extensions
   - plotlywidget@0.4.0
   - @jupyter-widgets/jupyterlab-manager@0.37
   - @jupyterlab/plotly-extension@0.17

## [3.2.1] - 2018-09-14
This is a patch release that fixes a few bugs and reintroduces a few
version 2 features that were not supported in version 3.

The bundled version of plotly.js remains at 1.40.1

### JupyterLab Versions
For use with JupyterLab, the following versions of the following packages
must be installed:

 - Python Packages
   - plotly==3.2.1
   - ipywidgets>=7.2
   - notebook>=5.3
   - jupyterlab==0.34

 - JupyterLab Extensions
   - plotlywidget@0.3.0
   - @jupyter-widgets/jupyterlab-manager@0.37
   - @jupyterlab/plotly-extension@0.17

### Added
 - An optional `skip_invalid` argument has been added to the `Figure` and
  `FigureWidget` constructors. By default, `skip_invalid` is `False` and invalid
  figure properties will result in an exception (this is identical to the
  previous behavior).  When `skip_invalid` is set to `True`, invalid properties
  will instead be silently ignored. This argument replaces the `_raise`
  argument that was available in version 2, and makes it possible to import
  figure definitions from different plotly versions, where incompatible
  properties are ignored rather than causing an exception.
 - A `to_ordered_dict` method has been added to the `Figure` and `FigureWidget`
  classes. This method returns a representation of the figure as a nested
  structure of `OrderedDict` and `list` instances where the keys in each
  `OrderedDict` are sorted alphabetically.  This method replaces the
  `get_ordered` method that was available in version 2, and makes it possible
  to traverse the nested structure of a figure in a deterministic order.

### Fixed
 - Pandas `Series` and `Index` objects storing `datetime` values were
   incorrectly cast to numeric arrays
   ([plotly/plotly.py#1160](https://github.com/plotly/plotly.py/issues/1160),
    [plotly/plotly.py#1163](https://github.com/plotly/plotly.py/pull/1163))
 - Numpy arrays with `uint64` datatype caused a `FigureWidget` error,
   and no figure was displayed
   ([plotly/plotly.py#1155](https://github.com/plotly/plotly.py/issues/1155),
    [plotly/plotly.py#1163](https://github.com/plotly/plotly.py/pull/1163))

## [3.2.0] - 2018-09-05
This release introduces the long-anticipated ability to programmatically
export figures as high quality static images in both raster and vector
formats.

### JupyterLab Versions (Python 3.5+)
For use with JupyterLab, the following versions of the following packages
must be installed:

 - Python Packages
   - plotly==3.2.0
   - ipywidgets>=7.2
   - notebook>=5.3
   - jupyterlab==0.34

 - JupyterLab Extensions
   - plotlywidget@0.3.0
   - @jupyter-widgets/jupyterlab-manager@0.37
   - @jupyterlab/plotly-extension@0.17

### Added
 - plotly.js version 1.40.1, which introduces the following features:
    - Allow `contour`, `contourcarpet` and `histogram2dcontour` to have corresponding legend items using `showlegend`
      ([plotly/plotly.js#2891](https://github.com/plotly/plotly.js/pull/2891),
      [plotly/plotly.js#2914](https://github.com/plotly/plotly.js/pull/2914))
    - Add scatterpolar and scatterpolargl attributes `r0`, `dr`, `theta0` and `dtheta`
      ([plotly/plotly.js#2895](https://github.com/plotly/plotly.js/pull/2895))
    - Add layout attributes `piecolorway` and `extendpiecolors` for more control over pie colors
      ([plotly/plotly.js#2870](https://github.com/plotly/plotly.js/pull/2870))
    - Add `splom` attribute `dimensions[i].axis.type` to easily override axis type in splom-generated axes
      ([plotly/plotly.js#2899](https://github.com/plotly/plotly.js/pull/2870))
    - Add support for on-graph text in `scatterpolargl` traces
      ([plotly/plotly.js#2895](https://github.com/plotly/plotly.js/pull/2895))
    - See [the plotly.js CHANGELOG](https://github.com/plotly/plotly.js/blob/master/CHANGELOG.md#1400----2018-08-16)
      for bug fixes and more information.
 - Support for offline static image export with the `to_image` and `write_image`
   functions in the new `plotly.io` package ([#1120](https://github.com/plotly/plotly.py/pull/1120)).
    - Note: Image export requires the plotly [orca](https://github.com/plotly/orca)
      command line utility and the [`psutil`](https://github.com/giampaolo/psutil) Python package.
 - New documentation sections covering [Static Image Export](https://plot.ly/python/static-image-export/)
   and [Orca Management](https://plot.ly/python/orca-management/)
 - Support for displaying `FigureWidget` instances in static contexts
   (e.g. [nbviewer](http://nbviewer.jupyter.org/)) just like the built-in ipywidgets
 ([#1117](https://github.com/plotly/plotly.py/pull/1117))
 - Full integration of the Cividis colorscale ([#883](https://github.com/plotly/plotly.py/pull/883))
 - conda packaging
   - From here forward, new versions of plotly.py will be published to the [plotly anaconda channel](https://anaconda.org/plotly/)
     on the same day they are published to PyPI.
     ([72ad0e4](https://github.com/plotly/plotly.py/commit/72ad0e4bf54bb8a06445d2ca55488ffc11c836a7))
   - The [`README`](packages/python/plotly-geo/README.md) now includes conda installation instructions alongside the pip instructions.
   - In addition to the existing installation approaches, orca is now also available as a
     [conda package](https://anaconda.org/plotly/plotly-orca) from the plotly anaconda channel.

### Updated
 - Show traces at the top of the Gantt chart's colorbar ([#1110](https://github.com/plotly/plotly.py/pull/1110))
 - Significantly improved validation performance for numeric pandas `Series` objects ([#1149](https://github.com/plotly/plotly.py/pull/1149))
 - Specialize auto-generated docstrings for Python syntax
 - More robust and specific logic for retrying requests to the plot.ly cloud service ([#1146](https://github.com/plotly/plotly.py/pull/1146))
 - Support basic authentication when using the streaming API behind a proxy server ([#1133](https://github.com/plotly/plotly.py/pull/1133))

### Fixed
 - Validators for `dash` properties (e.g. `scatter.line.dash`) incorrectly rejected dash length lists ([#1136](https://github.com/plotly/plotly.py/pull/1136))
 - Annotated heatmap error when custom colorscale was specified ([#1151](https://github.com/plotly/plotly.py/pull/1151))
 - Incorrect deprecation warning for deprecated `plotly.graph_objs.Annotations` class ([#1138](https://github.com/plotly/plotly.py/pull/1138))
 - Harmless JavaScript console error when opening an html file produced by `plotly.offline.plot` ([#1152](https://github.com/plotly/plotly.py/pull/1152))
 - Incorrect validation errors when writing data to the streaming API ([#1145](https://github.com/plotly/plotly.py/pull/1145))


## [3.1.1] - 2018-08-10
This release is a minor bug-fix update to version 3.1.0

### JupyterLab Versions
For use with JupyterLab, the following versions of the following packages
must be installed:

 - Python Packages
   - plotly==3.1.1
   - ipywidgets>=7.2
   - notebook>=5.3
   - jupyterlab==0.33

 - JupyterLab Extensions
   - plotlywidget@0.2.1
   - @jupyter-widgets/jupyterlab-manager@0.36
   - @jupyterlab/plotly-extension@0.16

### Updated
 - Updated plotly.js to version 1.39.4.
   - This is a bug-fix release of plotly.js
   - See [the plotly.js CHANGELOG](https://github.com/plotly/plotly.js/blob/master/CHANGELOG.md#1394----2018-08-02) for more information

### Fixed
 - Fixed error in validation of configkeys
   [plotly/plotly.js#1065](https://github.com/plotly/plotly.py/pull/1065)
 - Fixed error in presentation of named colorscales
   [plotly/plotly.js#1089](https://github.com/plotly/plotly.py/pull/1089)
 - Fixed numerical precision error when using `plotly.tools.make_subplots`
   to create figures with a large number of subplots
   [plotly/plotly.js#1091](https://github.com/plotly/plotly.py/pull/1091)
 - Fixed problem that prevented the use of the `.update` method to initialize
   an array property (e.g. `layout.shapes`)
   [plotly/plotly.js#1091](https://github.com/plotly/plotly.py/pull/1092)
 - Fixed `FigureWidget` problem causing scroll zoom on 3D plots to stutter
   [plotly/plotly.js#1094](https://github.com/plotly/plotly.py/pull/1094)
 - Fixed invalid `tickmode` property in `matplotlylib`
   [plotly/plotly.js#1101](https://github.com/plotly/plotly.py/pull/1101)

## [3.1.0] - 2018-07-20

### JupyterLab Versions
For use with JupyterLab, the following versions of the following packages
must be installed. See [README.md](packages/python/plotly-geo/README.md) for instructions.

 - Python Packages
   - plotly==3.1.0
   - ipywidgets>=7.2
   - notebook>=5.3
   - jupyterlab==0.32.1

 - JupyterLab Extensions
   - plotlywidget@0.2.0
   - @jupyter-widgets/jupyterlab-manager@0.35
   - @jupyterlab/plotly-extension@0.16

### Updated
 - Updated Plotly.js to version 1.39.2
 - See highlights below
 - See [the plotly.js CHANGELOG](https://github.com/plotly/plotly.js/blob/master/CHANGELOG.md#1392----2018-07-16) for more information.

### Added
 - Added 3D streamtube traces
   [plotly/plotly.js#2658](https://github.com/plotly/plotly.js/pull/2658)
 - Added support for on-graph text in scattergl traces
 - Added gridshape attribute to polar subplots with values 'circular' (the default) and 'linear' (to draw polygon grids)
   [plotly/plotly.js#2739](https://github.com/plotly/plotly.js/pull/2739)

## [3.0.2] - 2018-07-17
This is a minor bug-fix release to 3.0.0

### JupyterLab plotlywidget version: 0.1.1

### Plotly.js version: 1.38.3

### Fixed
 - Several errors related to numbered subplot labels (e.g. xaxis2, polar3, etc.)
   [GH1057](https://github.com/plotly/plotly.py/pull/1057)
 - Error where the `v` property was ignored in `cone` traces
   [GH1060](https://github.com/plotly/plotly.py/pull/1060)
 - Assorted performance improvements when constructing graph objects
   [GH1061](https://github.com/plotly/plotly.py/pull/1061)

## [3.0.1] - 2018-07-17 [YANKED]
Note: This release's installation was broken. It has been removed from PyPI

## [3.0.0] - 2018-07-05

This is a major version with many exciting updates. See the [Introducing plotly.py 3.0.0](https://medium.com/@plotlygraphs/introducing-plotly-py-3-0-0-7bb1333f69c6) post for more information.

### JupyterLab plotlywidget version: 0.1.1

### Plotly.js version: 1.38.3

### Added
- Full Jupyter ipywidgets integration with the new `graph_objs.FigureWidget` class
- `FigureWidget` figures can be updated interactively using property assignment syntax
- The full trace and layout API is generated from the plotly schema to provide a great experience for interactive use in the notebook
- Support for setting array properties as numpy arrays. When numpy arrays are used, ipywidgets binary serialization protocol is used to avoid converting these to JSON strings.
- Context manager API for animation. Run `help(go.Figure().batch_animate)` for the full doc string.
- Perform automatic retries when communicating with plot.ly services. This introduces a new required dependency on the [retrying](https://pypi.org/project/retrying/) library.
- Improved data validation covering the full API with clear, informative error messages. This means that incorrect properties and/or values now always raise a `ValueError` with a description of the error, the invalid property, and the available properties on the level that it was placed in the graph object. Eg. `go.Scatter(foo=123)` raises a validation error. See https://plot.ly/python/reference/ for a reference to all valid properties and values in the Python API.
- Error message for `plotly.figure_factory.create_choropleth` is now helpful to Anaconda users who do not have the correct modules installed for the County Choropleth figure factory.

### Changed / Deprecated
Please see the [migration guid](migration-guide.md) for a full list of the changes and deprecations in version 3.0.0



## [2.7.0] - 2018-05-23
### Updated
- Updated `plotly.min.js` to version 1.38.0.
  - New features include a `3D cone` trace to visualize vector fields.
  - See [the plotly.js CHANGELOG](https://github.com/plotly/plotly.js/blob/master/CHANGELOG.md#1380----2018-05-23) for additional information regarding the updates.

## [2.6.0] - 2018-05-09
### Updated
- Updated `plotly.min.js` to version 1.37.1.
  - New features include a `splom` (scatter plot matrix) trace type.
  - See [the plotly.js CHANGELOG](https://github.com/plotly/plotly.js/blob/master/CHANGELOG.md#1371----2018-05-02) for additional information regarding the updates.
- Error message for `plotly.figure_factory.create_choropleth` is more helpful for Windows users on installing `geopandas` and dependencies including `shapely`.

## [2.5.1] - 2018-03-26
### Fixed
- `plotly.figure_factory.create_choropleth` now works in Windows without raising an OSError. The module now uses cross-platform path tools from `os` to manipulate and manage the shapefiles contained in this package.

## [2.5.0] - 2018-03-12
### Fixed
- `import plotly.figure_factory` does not fail if `pandas` is not installed. See  https://github.com/plotly/plotly.py/pull/958
### Added
- New parameter `fill_percent` to the `.insert` method for the dashboards API. You can now insert a box into the dashboard layout and specify what proportion of the original container box it will occupy. Run `help(plotly.dashboard_objs.Dashboard.insert)` for more information on `fill_percent`.
### Updated
- Updated `plotly.min.js` to version 1.35.2.
  - New features include adding an `automargin` attribute to cartesian axes and a layout `grids` attribute for easy subplot generation.
  - See [the plotly.js CHANGELOG](https://github.com/plotly/plotly.js/blob/master/CHANGELOG.md#1352----2018-03-09) for additional information regarding the updates.
- `plotly.figure_factory.create_choropleth` has changed some of the default plotting options:
  - 'offline_mode' param has been removed from call signature.
  - Persistent selection api for the centroid points is automatically enabled. See https://plot.ly/python/reference/#scatter-selected and https://plot.ly/python/reference/#scatter-unselected for details
  - FIPS values that appear on hover are 0-padded to ensure they are 5 digits.
  - `hover_info='none'` is now default for the county lines data.

## [2.4.1] - 2018-02-21
### Fixed
- The required shapefiles to generate the choropleths via `plotly.figure_factory.create_choropleth` are now shipped in the package data.

## [2.4.0] - 2018-02-16
### Added
- County Choropleth figure factory. Call `help(plotly.figure_factory.create_choropleth)` for examples and how to get started making choropleths of US counties with the Python API.

Note: Calling `plotly.figure_factory.create_choropleth` will fail with an IOError due to missing shapefiles see: https://github.com/plotly/plotly.py/blob/master/CHANGELOG.md#241---2018-02-21

## [2.3.0] - 2018-01-25
### Fixed
- Merged [pull request](https://github.com/plotly/plotly.py/commit/a226e07393c158e01c34c050aaf492da9d77679a) that fixes `GraphWidget` for IPython > v6
### Updated
- Updated `plotly.min.js` to version 1.33.1.
  - New plot types include a `violin` trace type.
  - New features include completely rewritten `scattergl` using `regl` and a completely rewritten polar chart renderer.
  - See [the plotly.js CHANGELOG](https://github.com/plotly/plotly.js/blob/master/CHANGELOG.md#1331----2018-01-24) for additional information regarding the updates.

## [2.2.3] - 2017-12-04
### Added
-`column_width` and `row_width` parameters for `plotly.tools.make_subplots`. Call `help(plotly.tools.make_subplots)` for documentation.
### Updated
- Updated `plotly.min.js` to version 1.31.2.
  - Fixes include adjustments to `table` trace for offline plotting.
  - See [the plotly.js CHANGELOG](https://github.com/plotly/plotly.js/blob/master/CHANGELOG.md#1312----2017-10-23) for additional information regarding the updates.

## [2.2.2] - 2017-11-23
### Added
- Bullet chart figure factory. Call `help(plotly.figure_factory.create_bullet)` for examples and how to get started making bullet charts with the API.

## [2.2.1] - 2017-10-26
### Fixed
- Presentation objects now added to setup.py

## [2.2.0] - 2017-10-26
### Added
- NEW Presentations API for Python! Run `help(plotly.presentation_objs.Presentations)` for help or check out the new [documentation](https://plot.ly/python/presentations-api/)

## [2.1.0] - 2017-10-10
### Updated
- Updated `plotly.min.js` to version 1.31.0.
  - New features include a `table` trace type.
  - See [the plotly.js CHANGELOG](https://github.com/plotly/plotly.js/blob/master/CHANGELOG.md#1310----2017-10-05) for additional information regarding the updates.

## [2.0.16] - 2017-10-06
### Updated
- Updated `plotly.min.js` to version 1.31.0 for `plotly.offline`.
  - See [the plotly.js CHANGELOG](https://github.com/plotly/plotly.js/blob/master/CHANGELOG.md#1310----2017-10-05) for additional information regarding the updates.

## [2.0.15] - 2017-08-22
### Updated
- Updated `plotly.min.js` to version 1.30.0 for `plotly.offline`.
  - See [the plotly.js CHANGELOG](https://github.com/plotly/plotly.js/blob/master/CHANGELOG.md#1300----2017-08-21) for additional information regarding the updates.

## [2.0.14] - 2017-08-09
### Fixed
- [Sharekey enabling issue](https://github.com/plotly/plotly.py/issues/719) where plots were made private instead of secret.
- Issue removing rug plots from violin plots with multiple traces.

## [2.0.13] - 2017-08-04
### Updated
- Updated `plotly.min.js` to version 1.29.1 for `plotly.offline`.
  - See [the plotly.js CHANGELOG]() for additional information regarding the updates.
- `figure_factory.create_gantt` and `figure_factory.create_dendrogram` now return a Plotly figure (consistent with other figure factory chart types).
- `offline.init_notebook_mode()` is now optional when using `offline.iplot()`.

## [2.0.12] - 2017-06-30
### Updated
- Updated `plotly.min.js` to version 1.28.3 for `plotly.offline`.
  - See [the plotly.js CHANGELOG](https://github.com/plotly/plotly.js/blob/master/CHANGELOG.md#1283----2017-06-26) for additional information regarding the updates.
### Added
- `figure_factory.create_facet_grid` now supports histogram, bar, and box traces.

## [2.0.11] - 2017-06-20
### Updated
- Updated `plotly.min.js` to version 1.28.1 for `plotly.offline`.
  - See [the plotly.js CHANGELOG](https://github.com/plotly/plotly.js/blob/master/CHANGELOG.md#1281----2017-06-20) for additional information regarding the updates.

## [2.0.10] - 2017-06-12
### Added
- The figure_factory can now create facet grids with `.create_facet_grid`. Check it out with:
```
import plotly.figure_factory as ff
help(ff.create_facet_grid)
```

## [2.0.9] - 2017-05-30
### Fixed
- Fixes issue [https://github.com/plotly/plotly.py/issues/721](https://github.com/plotly/plotly.py/issues/721). There was an issue when running `import plotly` with old versions of the `decorator` package. We now require installations to use at least version `4.0.6` of the `decorator` package. See [https://github.com/micheles/decorator/blob/master/CHANGES.md](https://github.com/micheles/decorator/blob/master/CHANGES.md) for the `decorator` package changelog.

### Added
- 'sort' parameter to `FF.create_violin` to control whether violin plots are sorted alphabetically.

## [2.0.8] - 2017-04-21
### Added
- Beta: Added API methods that wrap the API endpoint for managing Dash objects on plot.ly. The API interface is under `plotly.api.v2.dash_apps`
- offline embedded plots are now responsive to window resizing when `output_type == "div"` is set in `plotly.offline.iplot()`.
- Offline embedded plots are now responsive to window resizing when `output_type == "div"` is set in `plotly.offline.iplot()`.
- Offline animations are now supported on Plotly Cloud.

### Updated
- Updated `plotly.min.js` to version 1.26.0 for `plotly.offline`.
  - See [the plotly.js CHANGELOG](https://github.com/plotly/plotly.js/blob/master/CHANGELOG.md) for additional information regarding the updates.

### Updated
- `plotly.offline.plot` and `plotly.offline.iplot` now accept various [configuration options](https://plot.ly/javascript/configuration-options/) for their arguments.

## [2.0.7] - 2017-04-07
### Updated
- Updated `plotly.min.js` to version 1.25.0 for `plotly.offline`.
  - See [the plotly.js CHANGELOG](https://github.com/plotly/plotly.js/blob/master/CHANGELOG.md) for additional information regarding the updates.

### Added
- Added check to verify the share key is enabled when secret charts are created.

## [2.0.6] - 2017-03-20
### Added
- Added a new mimetype 'text/vnd.plotly.v1+html' for `iplot` outputs.

## [2.0.5] - 2017-03-07
### Fixed
- `import plotly` was broken in `2.0.3` and `2.0.2` because the new `dashboard_objs` wasn't included in our `setup.py`'s "`packages`". Now it is and `import plotly` and the other features introduced in `2.0.3` and `2.0.2` should work.

## [2.0.4] - 2017-03-07 [YANKED]
Note: This release's installation was broken. It has been removed from PyPI
### Added
- Added `dashboard_objs` to top level import.

## [2.0.3] - 2017-03-06 [YANKED]
Note: This release's installation was broken. It has been removed from PyPI
### Added
- Dashboards can now be created using the API and uploaded to Plotly. Use `import plotly.dashboard_objs` to create a `Dashboard` object. You can learn more about `Dashboard` objects by running `help(plotly.dashboard_objs)` and `help(plotly.plotly.plotly.dashboard_ops)` for uploading and retrieving dashboards from the cloud.


## [2.0.2] - 2017-02-20
### Fixed
- Offline plots created with `plotly.offline.plot` now resize as expected when the window is resized.
- `plotly.figure_factory.create_distplot` now can support more than 10 traces without raising an error. Updated so that if the list of `colors` (default colors too) is less than your number of traces, the color for your traces will loop around to start when it hits the end.

## [2.0.1] - 2017-02-07
### Added
- Support for rendering plots in [nteract](https://nteract.io/)!
  See [https://github.com/nteract/nteract/pull/662](https://github.com/nteract/nteract/pull/662)
  for the associated PR in nteract.
- As part of the above, plotly output now prints with a [custom mimetype](https://github.com/plotly/plotly.py/blob/f65724f06b894a5db94245ee4889c632b887d8ce/plotly/offline/offline.py#L348) - `application/vnd.plotly.v1+json`
- `memoize` decorator added to `plotly.utils`

### Changed
- a `Grid` from `plotly.grid_objs` now accepts a `pandas.Dataframe` as its argument.
- computationally-intensive `graph_reference` functions are memoized.

## [2.0.0] - 2017-01-25
### Changed
- `plotly.exceptions.PlotlyRequestException` is *always* raised for network
failures. Previously either a `PlotlyError`, `PlotlyRequestException`, or a
`requests.exceptions.ReqestException` could be raised. In particular, scripts
which depend on `try-except` blocks containing network requests should be
revisited.
- `plotly.py:sign_in` now validates to the plotly server specified in your
  config. If it cannot make a successful request, it raises a `PlotlyError`.
- `plotly.figure_factory` will raise an `ImportError` if `numpy` is not
  installed.
- `plotly.figure_factory.create_violin()` now has a `rugplot` parameter which
  determines whether or not a rugplot is draw beside each violin plot.

### Deprecated
- `plotly.tools.FigureFactory`. Use `plotly.figure_factory.*`.
- (optional imports) `plotly.tools._*_imported` It was private anyhow, but now
it's gone. (e.g., `_numpy_imported`)
- (plotly v2 helper) `plotly.py._api_v2` It was private anyhow, but now it's
gone.

## [1.13.0] - 2016-12-17
### Added
- Python 3.5 has been added as a tested environment for this package.

### Updated
- `plotly.plotly.create_animations` and `plotly.plotly.icreate_animations` now return appropriate error messages if the response is not successful.
- `frames` are now integrated into GRAPH_REFERENCE and figure validation.

### Changed
- The plot-schema from `https://api.plot.ly/plot-schema` is no longer updated on import.

## [1.12.12] - 2016-12-06
### Updated
- Updated `plotly.min.js` to version 1.20.5 for `plotly.offline`.
  - See [the plotly.js CHANGELOG](https://github.com/plotly/plotly.js/blob/master/CHANGELOG.md) for additional information regarding the updates.
- `FF.create_scatterplotmatrix` now by default does not show the trace labels for the box plots, only if `diag=box` is selected for the diagonal subplot type.

## [1.12.11] - 2016-12-01
### Fixed
- The `link text` in the bottom right corner of the offline plots now properly displays `Export to [Domain Name]` for the given domain name set in the users' `.config` file.

## [1.12.10] - 2016-11-28
### Updated
- `FF.create_violin` and `FF.create_scatterplotmatrix` now by default do not print subplot grid information in output
- Removed alert that occurred when downloading plot images offline. Please note: for higher resolution images and more export options, consider making requests to our image servers. See: `help(py.image)` for more details.

### Added
- Plot configuration options for offline plots. See the list of [configuration options](https://github.com/Rikorose/plotly.py/blob/master/plotly/offline/offline.py#L189) and [examples](https://plot.ly/javascript/configuration-options/) for more information.
  - Please note that these configuration options are for offline plots ONLY. For configuration options when embedding online plots please see our [embed tutorial](http://help.plot.ly/embed-graphs-in-websites/#step-8-customize-the-iframe).
- `colors.py` file which contains functions for manipulating and validating colors and arrays of colors
- 'scale' param in `FF.create_trisurf` which now can set the interpolation on the colorscales
- animations now work in offline mode. By running `plotly.offline.plot()` and `plotly.offline.iplot()` with a `fig` with `frames`, the resulting plot will cycle through the figures defined in `frames` either in the browser or in an ipython notebook respectively. Here's an example:
```
import IPython.display
from IPython.display import display, HTML
from plotly.offline import download_plotlyjs, init_notebook_mode, plot, iplot
init_notebook_mode(connected=True)

figure_or_data = {'data': [{'x': [1, 2], 'y': [0, 1]}],
                  'layout': {'xaxis': {'range': [0, 3], 'autorange': False},
                             'yaxis': {'range': [0, 20], 'autorange': False},
                  'title': 'First Title'},
                  'frames': [{'data': [{'x': [1, 2], 'y': [5, 7]}]},
                             {'data': [{'x': [-1, 3], 'y': [3, 9]}]},
                             {'data': [{'x': [2, 2.6], 'y': [7, 5]}]},
                             {'data': [{'x': [1.5, 3], 'y': [7.5, 4]}]},
                             {'data': [{'x': [1, 2], 'y': [0, 1]}],
                              'layout': {'title': 'End Title'}}]}
iplot(figure_or_data)
```
More examples can be found at https://plot.ly/python/animations/.
- animations now work in online mode: use `plotly.plotly.create_animations` and `plotly.plotly.icreate_animations` which animate a figure with the `frames` argument. Here is a simple example:
```
import plotly.plotly as py
from plotly.grid_objs import Grid, Column

column_1 = Column([0.5], 'x')
column_2 = Column([0.5], 'y')
column_3 = Column([1.5], 'x2')
column_4 = Column([1.5], 'y2')

grid = Grid([column_1, column_2, column_3, column_4])
py.grid_ops.upload(grid, 'ping_pong_grid', auto_open=False)

# create figure
figure = {
    'data': [
        {
            'xsrc': grid.get_column_reference('x'),
            'ysrc': grid.get_column_reference('y'),
            'mode': 'markers',
        }
    ],
    'layout': {'title': 'Ping Pong Animation',
               'xaxis': {'range': [0, 2], 'autorange': False},
               'yaxis': {'range': [0, 2], 'autorange': False},
               'updatemenus': [{
                   'buttons': [
                       {'args': [None],
                        'label': u'Play',
                        'method': u'animate'}
               ],
               'pad': {'r': 10, 't': 87},
               'showactive': False,
               'type': 'buttons'
                }]},
    'frames': [
        {
            'data': [
                {
                    'xsrc': grid.get_column_reference('x2'),
                    'ysrc': grid.get_column_reference('y2'),
                    'mode': 'markers',
                }
            ]
        },
        {
            'data': [
                {
                    'xsrc': grid.get_column_reference('x'),
                    'ysrc': grid.get_column_reference('y'),
                    'mode': 'markers',
                }
            ]
        }
    ]
}

py.create_animations(figure, 'ping_pong')
```

### Fixed
- Trisurf now uses correct `Plotly Colorscales` when called
- Fixed a bug in the format of unique-identifiers in columns of grids that are uploaded to plotly via `plotly.plotly.upload`. See https://github.com/plotly/plotly.py/pull/599 for details. In particular, creating plots that are based off of plotly grids is no longer broken. Here is an example:

```
import plotly.plotly as py
from plotly.grid_objs import Grid, Column

c1 = Column([6, 6, 6, 5], 'column 1')
c2 = Column(['a', 'b', 'c', 'd'], 'column 2')
g = Grid([c1, c2])

# Upload the grid
py.grid_ops.upload(g, 'my-grid', auto_open=False)

# Make a graph that with data that is referenced from that grid
trace = Scatter(xsrc=g[0], ysrc=g[1])
url = py.plot([trace], filename='my-plot')
```
Then, whenever you update the data in `'my-grid'`, the associated plot will update too. See https://plot.ly/python/data-api for more details on usage and examples.

## [1.12.9] - 2016-08-22
### Fixed
- the colorbar in `.create_trisurf` now displays properly in `offline mode`.

### Updated
- the colorbar in `.create_trisurf` now displays the appropriate max and min values on the ends of the bar which corresponding to the coloring metric of the figure
- `edges_color` is now a param in `.create_trisurf` which only takes `rgb` values at the moment

## [1.12.8] - 2016-08-18
### Fixed
- Fixed color bug with trisurf plots where certain triangles were colored strangely. The coordinates of `rgb(...)` are now rounded to their nearest integer (using Python3 method of rounding), then placed in the color string to fix the issue.

## [1.12.7] - 2016-08-17
### Fixed
- Edited `plotly.min.js` due to issue using `iplot` to plot offline in Jupyter Notebooks
  - Please note that `plotly.min.js` may be cached in your Jupyter Notebook. Therefore, if you continue to experience this issue after upgrading the Plotly package please open a new notebook or clear the cache to ensure the correct `plotly.min.js` is referenced.

## [1.12.6] - 2016-08-09
### Updated
- Updated `plotly.min.js` from 1.14.1 to 1.16.2
  - Trace type scattermapbox is now part of the main bundle
  - Add updatemenus (aka dropdowns) layout components
  - See [the plotly.js CHANGELOG](https://github.com/plotly/plotly.js/blob/master/CHANGELOG.md) for additional information regarding the updates

## [1.12.5] - 2016-08-03
### Updated
- `.create_trisurf` now supports a visible colorbar for the trisurf plots. Check out the docs for help:
```
import plotly.tools as tls
help(tls.FigureFactory.create_trisurf)
```

## [1.12.4] - 2016-07-14
### Added
- The FigureFactory can now create 2D-density charts with `.create_2D_density`. Check it out with:
```
import plotly.tools as tls
help(tls.FigureFactory.create_2D_density)
```

## [1.12.3] - 2016-06-30
### Updated
- Updated `plotly.min.js` from 1.13.0 to 1.14.1
  - Numerous additions and changes where made to the mapbox layout layers attributes
  - Attribute line.color in scatter3d traces now support color scales
  - Layout shapes can now be moved and resized (except for 'path' shapes) in editable contexts
  - See [the plotly.js CHANGELOG](https://github.com/plotly/plotly.js/blob/master/CHANGELOG.md#1141----2016-06-28) for additional information regarding the updates
- Updated `default-schema`

### Added
- Added `update_plotlyjs_for_offline` in makefile in order to automate updating `plotly.min.js` for offline mode

## [1.12.2] - 2016-06-20
### Updated
- Updated plotly.min.js so the offline mode is using plotly.js v1.13.0
  - Fix `Plotly.toImage` and `Plotly.downloadImage` bug specific to Chrome 51 on OSX
  - Beta version of the scattermapbox trace type - which allows users to create mapbox-gl maps using the plotly.js API. Note that scattermapbox is only available through custom bundling in this release.
  - See [the plotly.js CHANGELOG](https://github.com/plotly/plotly.js/blob/master/CHANGELOG.md#1130----2016-05-26) for additional additions and updates.

### Added
- The FigureFactory can now create gantt charts with `.create_gantt`. Check it out with:
```
import plotly.tools as tls
help(tls.FigureFactory.create_gantt)
```
- Ability to download images in offline mode. By providing an extra keyword `image` to the existing plot calls, you can now download the images of the plots you make in offline mode.

### Fixed
- Fixed check for the height parameter passed to `_plot_html`, and now sets the correct `link text` for plots
generated in offline mode.


## [1.12.1] - 2016-06-19
### Added
- The FigureFactory can now create violin plots with `.create_violin`. Check it out with:
```
import plotly.tools as tls
help(tls.FigureFactory.create_violin)
```

## [1.12.0] - 2016-06-06
### Added
- Added ability to enable/disable SSL certificate verification for streaming. Disabling SSL certification verification requires Python v2.7.9 / v3.4.3 (or above). This feature can be toggled via the `plotly_ssl_verification` configuration setting.

## [1.11.0] - 2016-05-27
### Updated
- Changed the default option for `create_distplot` in the figure factory from `probability` to `probability density` and also added the `histnorm` parameter to allow the user to choose between the two options.
Note: This is a backwards incompatible change.

- Updated plotly.min.js so the offline mode is using plotly.js v1.12.0
  - Light position is now configurable in surface traces
  - surface and mesh3d lighting attributes are now accompanied with comprehensive descriptions

- Allowed `create_scatterplotmatrix` and `create_trisurf` to use divergent and categorical colormaps. The parameter `palette` has been replaced by `colormap` and `use_palette` has been removed. In `create_scatterplotmatrix`, users can now:
  - Input a list of different color types (hex, tuple, rgb) to `colormap` to map colors divergently
  - Use the same list to categorically group the items in the index column
  - Pass a singlton color type to `colormap` to color all the data with one color
  - Input a dictionary to `colormap` to map index values to a specific color
  - 'cat' and 'seq' are valid options for `colormap_type`, which specify the type of colormap being used

- In `create_trisurf`, the parameter `dist_func` has been replaced by `color_func`. Users can now:
  - Input a list of different color types (hex, tuple, rgb) to `colormap` to map colors divergently
  - Input a list|array of hex and rgb colors to `color_func` to assign each simplex to a color

### Added
- Added the option to load plotly.js from a CDN by setting the parameter `connected=True`
 in the `init_notebook_mode()` function call
- The FigureFactory can now create trisurf plots with `.create_trisurf`. Check it out with:
```
import plotly.tools as tls
help(tls.FigureFactory.create_trisurf)
```



## [1.10.0] - 2016-05-19
### Fixed
- Version 1.9.13 fixed an issue in offline mode where if you ran `init_notebook_mode`
more than once the function would skip importing (because it saw that it had
already imported the library) but then accidentally clear plotly.js from the DOM.
This meant that if you ran `init_notebook_mode` more than once, your graphs would
not appear when you refreshed the page.
Version 1.9.13 solved this issue by injecting plotly.js with every iplot call.
While this works, it also injects the library excessively, causing notebooks
to have multiple versions of plotly.js inline in the DOM, potentially making
notebooks with many `iplot` calls very large.
Version 1.10.0 brings back the requirement to call `init_notebook_mode` before
making an `iplot` call. It makes `init_notebook_mode` idempotent: you can call
it multiple times without worrying about losing your plots on refresh.


## [1.9.13] - 2016-05-19
### Fixed
- Fixed issue in offline mode related to the inability to reload plotly.js on page refresh and extra init_notebook_mode calls.

## [1.9.12] - 2016-05-16
### Added
- SSL support for streaming.

## [1.9.11] - 2016-05-02
### Added
- The FigureFactory can now create scatter plot matrices with `.create_scatterplotmatrix`. Check it out with:
```
import plotly.tools as tls
help(tls.FigureFactory.create_scatterplotmatrix)
```

## [1.9.10] - 2016-04-27
### Updated
- Updated plotly.min.js so the offline mode is using plotly.js v1.10.0
  - Added beta versions of two new 2D WebGL trace types: heatmapgl, contourgl
  - Added fills for scatterternary traces
  - Added configurable shapes layer positioning with the shape attribute: `layer`

## [1.9.9] - 2016-04-15
### Fixed
- Fixed `require is not defined` issue when plotting offline outside of Ipython Notebooks.

## [1.9.8] - 2016-04-14
### Fixed
- Error no longer results from a "Run All" cells when working in a Jupyter Notebook.

### Updated
- Updated plotly.min.js so offline is using plotly.js v1.9.0
  - Added Ternary plots with support for scatter traces (trace type `scatterternary`, currently only available in offline mode)
  - For comprehensive update list see the [plotly.js CHANGELOG](https://github.com/plotly/plotly.js/blob/master/CHANGELOG.md)

## [1.9.7] - 2016-04-04
### Fixed
- Offline mode will no longer delete the Jupyter Notebook's require, requirejs, and define variables.

### Updated
- Updated plotly.min.js so offline is using plotly.js v1.8.0
  - Added range selector functionality for cartesian plots
  - Added range slider functionality for scatter traces
  - Added custom surface color functionality
  - Added ability to subplot multiple graph types (SVG cartesian, 3D, maps, pie charts)
  - For comprehensive update list see the [plotly.js CHANGELOG](https://github.com/plotly/plotly.js/blob/master/CHANGELOG.md)

## [1.9.6] - 2016-02-18
### Updated
- Updated plotly.min.js so offline is using plotly.js v1.5.2

## [1.9.5] - 2016-01-17
### Added
- Offline matplotlib to Plotly figure conversion. Use `offline.plot_mpl` to convert and plot a matplotlib figure as a Plotly figure independently of IPython/Jupyter notebooks or use `offline.iplot_mpl` to convert and plot inside of IPython/Jupyter notebooks. Additionally, use `offline.enable_mpl_offline` to convert and plot all matplotlib figures as plotly figures inside an IPython/Jupyter notebook. See examples below:

An example independent of IPython/Jupyter notebooks:
```
from plotly.offline import init_notebook_mode, plot_mpl
import matplotlib.pyplot as plt

init_notebook_mode()

fig = plt.figure()
x = [10, 15, 20]
y = [100, 150, 200]
plt.plot(x, y, "o")

plot_mpl(fig)
```

An example inside of an IPython/Jupyter notebook:
```
from plotly.offline import init_notebook_mode, iplot_mpl
import matplotlib.pyplot as plt

init_notebook_mode()

fig = plt.figure()
x = [10, 15, 20]
y = [100, 150, 200]
plt.plot(x, y, "o")

iplot_mpl(fig)
```

An example of enabling all matplotlib figures to be converted to
Plotly figures inside of an IPython/Jupyter notebook:
```
from plotly.offline import init_notebook_mode, enable_mpl_offline
import matplotlib.pyplot as plt

init_notebook_mode()
enable_mpl_offline()

fig = plt.figure()
x = [10, 15, 20, 25, 30]
y = [100, 250, 200, 150, 300]
plt.plot(x, y, "o")
fig
```

## [1.9.4] - 2016-01-11
### Added
- Offline plotting now works outside of the IPython/Jupyter notebook. Here's an example:
```
from plotly.offline import plot
from plotly.graph_objs import Scatter

plot([Scatter(x=[1, 2, 3], y=[3, 1, 6])])
```

This command works entirely locally. It writes to a local HTML file with the necessary [plotly.js](https://plot.ly/javascript) code to render the graph. Your browser will open the file after you make the call.

The call signature is very similar to `plotly.offline.iplot` and `plotly.plotly.plot` and `plotly.plotly.iplot`, so you can basically use these commands interchangeably.

If you want to publish your graphs to the web, use `plotly.plotly.plot`, as in:

```
import plotly.plotly as py
from plotly.graph_objs import Scatter

py.plot([Scatter(x=[1, 2, 3], y=[5, 1, 6])])
```

This will upload the graph to your online plotly account.

## [1.9.3] - 2015-12-08
### Added
- Check for `no_proxy` when determining if the streaming request should pass through a proxy in the chunked_requests submodule. Example: `no_proxy='my_stream_url'` and `http_proxy=my.proxy.ip:1234`, then `my_stream_url` will not get proxied. Previously it would.

## [1.9.2] - 2015-11-30
**Bug Fix**: Previously, the "Export to plot.ly" link on
offline charts would export your figures to the
public plotly cloud, even if your `config_file`
(set with `plotly.tools.set_config_file` to the file
`~/.plotly/.config`) set `plotly_domain` to a plotly enterprise
URL like `https://plotly.acme.com`.

This is now fixed. Your graphs will be exported to your
`plotly_domain` if it is set.

## [1.9.1] - 2015-11-26
### Added
- The FigureFactory can now create annotated heatmaps with `.create_annotated_heatmap`. Check it out with:
```
import plotly.tools as tls
help(tls.FigureFactory.create_annotated_heatmap)
```
- The FigureFactory can now create tables with `.create_table`.
```
import plotly.tools as tls
help(tls.FigureFactory.create_table)
```

## [1.9.0] - 2015-11-15
- Previously, using plotly offline required a paid license.
No more: `plotly.js` is now shipped inside this package to allow
unlimited free use of plotly inside the ipython notebook environment.
The `plotly.js` library that is included in this package is free,
open source, and maintained independently on GitHub at
[https://github.com/plotly/plotly.js](https://github.com/plotly/plotly.js).
- The `plotly.js` bundle that is required for offline use is no longer downloaded
and installed independently from this package: `plotly.offline.download_plotlyjs`
is **deprecated**.
- New versions of `plotly.js` will be tested and incorporated
  into this package as new versioned pip releases;
  `plotly.js` is not automatically kept in sync with this package.

## [1.8.12] - 2015-11-02
- *Big data* warning mentions `plotly.graph_objs.Scattergl` as possible solution.

## [1.8.9] - 2015-10-11
- If you're behind a proxy, you can make requests by setting the environmental variable HTTP_PROXY and HTTPS_PROXY (http://docs.python-requests.org/en/v1.0.4/user/advanced/#proxies). This didn't work for streaming, but now it does.

## [1.8.8] - 2015-10-05
- Sometimes creating a graph with a private share-key doesn't work -
the graph is private, but not accessible with the share key.
Now we check to see if it didn't work, and re-try a few times until
it does.

## [1.8.7] - 2015-10-01
### Added
- The FigureFactory can now create dendrogram plots with `.create_dendrogram`.

## [1.8.6] - 2015-09-28
### Fixed
- Saving "world_readable" to your config file via `plotly.tools.set_config` actually works.

### Added
- You can also save `auto_open` and `sharing` to the config file so that you can forget these
  keyword argument in `py.iplot` and `py.plot`.

## [1.8.5] - 2015-09-29
### Fixed
- Fixed validation errors (validate=False workaround no longer required)

### Added
- Auto-sync API request on import to get the latest schema from Plotly
- `.`-access for nested attributes in plotly graph objects
- General `.help()` method for plotly graph objects
- Specific attribute `.help(<attribute>)` also included

### Removed
- No more *is streamable*, streaming validation.

## [1.8.3] - 2015-08-14
### Fixed
- Fixed typos in `plot` and `iplot` documentations

## [1.8.2] - 2015-08-11
### Added
- CHANGELOG
- `sharing` keyword argument for `plotly.plotly.plot` and `plotly.plotly.iplot` with options `'public' | 'private' | 'secret'` to control the privacy of the charts. Depreciates `world_readable`

### Changed
- If the response from `plot` or `iplot` contains an error message, raise an exception

### Removed
- `height` and `width` are no longer accepted in `iplot`. Just stick them into your figure's layout instead, it'll be more consistent when you view it outside of the IPython notebook environment. So, instead of this:

  ```
  py.iplot([{'x': [1, 2, 3], 'y': [3, 1, 5]}], height=800)
  ```

  do this:

  ```
  py.iplot({
    'data': [{'x': [1, 2, 3], 'y': [3, 1, 5]}],
    'layout': {'height': 800}
  })
  ```

### Fixed
- The height of the graph in `iplot` respects the figure's height in layout<|MERGE_RESOLUTION|>--- conflicted
+++ resolved
@@ -5,9 +5,7 @@
 ## UNRELEASED
 
 ### Updated
-<<<<<<< HEAD
   - Support for ipywidgets 8 [#3930](https://github.com/plotly/plotly.py/pull/3930)
-=======
   - Updated Plotly.js to from version 2.16.1 to version 2.17.0. See the [plotly.js CHANGELOG](https://github.com/plotly/plotly.js/blob/master/CHANGELOG.md#2170----2022-12-22) for more information. Notable changes include:
     - Add `shift` and `autoshift` to cartesian y axes to help avoid overlapping of multiple axes [[#6334](https://github.com/plotly/plotly.js/pull/6334)],
       with thanks to [Gamma Technologies](https://www.gtisoft.com) for sponsoring the related development!
@@ -16,7 +14,6 @@
     - Add `marker.cornerradius` attribute to `treemap` trace [[#6351](https://github.com/plotly/plotly.js/pull/6351)]
 ### Fixed
   - Fixed the usage of sume deprecated NumPy types which were removed in NumPy 1.24 [[#3997](https://github.com/plotly/plotly.py/pull/3997)]
->>>>>>> a8a0c9ba
 
 ## [5.11.0] - 2022-10-27
 
