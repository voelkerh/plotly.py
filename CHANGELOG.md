--- conflicted
+++ resolved
@@ -5,17 +5,14 @@
 ## [UNRELEASED]
 
 ### Updated
-<<<<<<< HEAD
+
 - Updated Plotly.js from version 2.27.0 to version 2.28.0. See the [plotly.js CHANGELOG](https://github.com/plotly/plotly.js/blob/master/CHANGELOG.md#2280----2024-01-05) for more information. These changes are reflected in the auto-generated `plotly.graph_objects` module. Notable changes include:
   - Add `align` option to sankey nodes to control horizontal alignment [[#6800](https://github.com/plotly/plotly.js/pull/6800)],
    with thanks to @adamreeve for the contribution!
   - Add the possibility of loading "virtual-webgl" script for WebGL 1 to help display several WebGL contexts on a page [[#6784](https://github.com/plotly/plotly.js/pull/6784)], with thanks to @greggman for the contribution!
   - Add options to use base64 encoding (`bdata`) and `shape` (for 2 dimensional arrays) to declare various typed arrays i.e. `dtype=(float64|float32|int32|int16|int8|uint32|uint16|uint8)` [[#5230](https://github.com/plotly/plotly.js/pull/5230)]
   -  Adjust stamen styles to point to `stadiamaps.com`, the users may also need to provide their own API_KEY via `config.mapboxAccessToken` [[#6776](https://github.com/plotly/plotly.js/pull/6776), [#6778](https://github.com/plotly/plotly.js/pull/6778)]
-
-=======
 - Removed Python 3.6 and Python 3.7 support [[#4492](https://github.com/plotly/plotly.py/pull/4492)]
->>>>>>> 0b0cc229
 
 ### Fixed
 - Ensure scatter `mode` is deterministic from `px` [[#4429](https://github.com/plotly/plotly.py/pull/4429)]
