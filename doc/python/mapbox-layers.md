---
jupyter:
  jupytext:
    notebook_metadata_filter: all
    text_representation:
      extension: .md
      format_name: markdown
      format_version: '1.3'
      jupytext_version: 1.14.6
  kernelspec:
    display_name: Python 3 (ipykernel)
    language: python
    name: python3
  language_info:
    codemirror_mode:
      name: ipython
      version: 3
    file_extension: .py
    mimetype: text/x-python
    name: python
    nbconvert_exporter: python
    pygments_lexer: ipython3
    version: 3.10.11
  plotly:
    description: How to make Mapbox maps in Python with various base layers, with
      or without needing a Mapbox Access token.
    display_as: maps
    language: python
    layout: base
    name: Mapbox Map Layers
    order: 8
    page_type: u-guide
    permalink: python/mapbox-layers/
    thumbnail: thumbnail/mapbox-layers.png
---

<!-- #region -->

### Mapbox Maps vs Geo Maps

Plotly supports two different kinds of maps:

1. **Mapbox maps** are [tile-based maps](https://en.wikipedia.org/wiki/Tiled_web_map). If your figure is created with a `px.scatter_mapbox`, `px.line_mapbox`, `px.choropleth_mapbox` or `px.density_mapbox` function or otherwise contains one or more traces of type `go.Scattermapbox`, `go.Choroplethmapbox` or `go.Densitymapbox`, the `layout.mapbox` object in your figure contains configuration information for the map itself.
2. **Geo maps** are outline-based maps. If your figure is created with a `px.scatter_geo`, `px.line_geo` or `px.choropleth` function or otherwise contains one or more traces of type `go.Scattergeo` or `go.Choropleth`, the `layout.geo` object in your figure contains configuration information for the map itself.

This page documents Mapbox tile-based maps, and the [Geo map documentation](/python/map-configuration/) describes how to configure outline-based maps.

#### How Layers Work in Mapbox Tile Maps

Mapbox tile maps are composed of various layers, of three different types:

1. `layout.mapbox.style` defines is the lowest layers, also known as your "base map"
2. The various traces in `data` are by default rendered above the base map (although this can be controlled via the `below` attribute).
3. `layout.mapbox.layers` is an array that defines more layers that are by default rendered above the traces in `data` (although this can also be controlled via the `below` attribute).

#### Mapbox Access Tokens and When You Need Them

The word "mapbox" in the trace names and `layout.mapbox` refers to the Mapbox GL JS open-source library, which is integrated into Plotly.py. 

If your basemap in `layout.mapbox.style` uses data from the Mapbox _service_, then you will need to register for a free account at https://mapbox.com/ and obtain a Mapbox Access token. This token should be provided in `layout.mapbox.access_token` (or, if using Plotly Express, via the `px.set_mapbox_access_token()` configuration function).

If you basemap in `layout.mapbox.style` uses maps from the [Stadia Maps service](https://www.stadiamaps.com) (see below for details), you'll need to register for a Stadia Maps account and token. 


#### Base Maps in `layout.mapbox.style`

The accepted values for `layout.mapbox.style` are one of:

- `"white-bg"` yields an empty white canvas which results in no external HTTP requests
<<<<<<< HEAD
- `"open-street-map"`, `"carto-positron"`, and `"carto-darkmatter"` yield maps composed of _raster_ tiles from various public tile servers which do not require signups or access tokens.
=======
- `"open-street-map"`, `"carto-positron"`, or `"carto-darkmatter"` yield maps composed of _raster_ tiles from various public tile servers which do not require signups or access tokens.
>>>>>>> 5bac9317
- `"basic"`, `"streets"`, `"outdoors"`, `"light"`, `"dark"`, `"satellite"`, or `"satellite-streets"` yield maps composed of _vector_ tiles from the Mapbox service, and _do_ require a Mapbox Access Token or an on-premise Mapbox installation.
- `"stamen-terrain"`, `"stamen-toner"` or `"stamen-watercolor"` yield maps composed of _raster_ tiles from the [Stadia Maps service](https://www.stadiamaps.com), and require a Stadia Maps account and token. 
- A Mapbox service style URL, which requires a Mapbox Access Token or an on-premise Mapbox installation.
- A Mapbox Style object as defined at https://docs.mapbox.com/mapbox-gl-js/style-spec/

#### OpenStreetMap tiles: no token needed

Here is a simple map rendered with OpenStreetMaps tiles, without needing a Mapbox Access Token:

<!-- #endregion -->

```python
import pandas as pd
us_cities = pd.read_csv("https://raw.githubusercontent.com/plotly/datasets/master/us-cities-top-1k.csv")

import plotly.express as px

fig = px.scatter_mapbox(us_cities, lat="lat", lon="lon", hover_name="City", hover_data=["State", "Population"],
                        color_discrete_sequence=["fuchsia"], zoom=3, height=300)
fig.update_layout(mapbox_style="open-street-map")
fig.update_layout(margin={"r":0,"t":0,"l":0,"b":0})
fig.show()
```


#### Using `layout.mapbox.layers` to Specify a Base Map

If you have access to your own private tile servers, or wish to use a tile server not included in the list above, the recommended approach is to set `layout.mapbox.style` to `"white-bg"` and to use `layout.mapbox.layers` with `below` to specify a custom base map.

> If you omit the `below` attribute when using this approach, your data will likely be hidden by fully-opaque raster tiles!

#### Base Tiles from the USGS: no token needed

Here is an example of a map which uses a public USGS imagery map, specified in `layout.mapbox.layers`, and which is rendered _below_ the `data` layer.


```python
import pandas as pd
us_cities = pd.read_csv("https://raw.githubusercontent.com/plotly/datasets/master/us-cities-top-1k.csv")

import plotly.express as px

fig = px.scatter_mapbox(us_cities, lat="lat", lon="lon", hover_name="City", hover_data=["State", "Population"],
                        color_discrete_sequence=["fuchsia"], zoom=3, height=300)
fig.update_layout(
    mapbox_style="white-bg",
    mapbox_layers=[
        {
            "below": 'traces',
            "sourcetype": "raster",
            "sourceattribution": "United States Geological Survey",
            "source": [
                "https://basemap.nationalmap.gov/arcgis/rest/services/USGSImageryOnly/MapServer/tile/{z}/{y}/{x}"
            ]
        }
      ])
fig.update_layout(margin={"r":0,"t":0,"l":0,"b":0})
fig.show()
```


#### Base Tiles from the USGS, radar overlay from Environment Canada: no token needed

Here is the same example, with in addition, a WMS layer from Environment Canada which displays near-real-time radar imagery in partly-transparent raster tiles, rendered above the `go.Scattermapbox` trace, as is the default:


```python
import pandas as pd
us_cities = pd.read_csv("https://raw.githubusercontent.com/plotly/datasets/master/us-cities-top-1k.csv")

import plotly.express as px

fig = px.scatter_mapbox(us_cities, lat="lat", lon="lon", hover_name="City", hover_data=["State", "Population"],
                        color_discrete_sequence=["fuchsia"], zoom=3, height=300)
fig.update_layout(
    mapbox_style="white-bg",
    mapbox_layers=[
        {
            "below": 'traces',
            "sourcetype": "raster",
            "sourceattribution": "United States Geological Survey",
            "source": [
                "https://basemap.nationalmap.gov/arcgis/rest/services/USGSImageryOnly/MapServer/tile/{z}/{y}/{x}"
            ]
        },
        {
            "sourcetype": "raster",
            "sourceattribution": "Government of Canada",
            "source": ["https://geo.weather.gc.ca/geomet/?"
                       "SERVICE=WMS&VERSION=1.3.0&REQUEST=GetMap&BBOX={bbox-epsg-3857}&CRS=EPSG:3857"
                       "&WIDTH=1000&HEIGHT=1000&LAYERS=RADAR_1KM_RDBR&TILED=true&FORMAT=image/png"],
        }
      ])
fig.update_layout(margin={"r":0,"t":0,"l":0,"b":0})
fig.show()
```


#### Dark tiles from Mapbox service: free token needed

Here is a map rendered with the `"dark"` style from the Mapbox service, which requires an Access Token:


```python
token = open(".mapbox_token").read() # you will need your own token

import pandas as pd
us_cities = pd.read_csv("https://raw.githubusercontent.com/plotly/datasets/master/us-cities-top-1k.csv")

import plotly.express as px

fig = px.scatter_mapbox(us_cities, lat="lat", lon="lon", hover_name="City", hover_data=["State", "Population"],
                        color_discrete_sequence=["fuchsia"], zoom=3, height=300)
fig.update_layout(mapbox_style="dark", mapbox_accesstoken=token)
fig.update_layout(margin={"r":0,"t":0,"l":0,"b":0})
fig.show()
```

#### Using a mapbox image layer to display a datashader raster image

See the example in the [plotly and datashader tutorial](/python/datashader).


#### Setting Map Bounds

*New in 5.11*

Set bounds for a map to specify an area outside which a user interacting with the map can't pan or zoom. Here we set a maximum longitude of `-180`, a minimum longitude of `-50`, a maximum latitude of `90`, and a minimum latitude of `20`.

```python
import plotly.express as px
import pandas as pd

us_cities = pd.read_csv(
    "https://raw.githubusercontent.com/plotly/datasets/master/us-cities-top-1k.csv"
)

fig = px.scatter_mapbox(
    us_cities,
    lat="lat",
    lon="lon",
    hover_name="City",
    hover_data=["State", "Population"],
    color_discrete_sequence=["fuchsia"],
    zoom=3,
    height=300,
)
fig.update_layout(mapbox_style="open-street-map")
fig.update_layout(margin={"r": 0, "t": 0, "l": 0, "b": 0})
fig.update_layout(mapbox_bounds={"west": -180, "east": -50, "south": 20, "north": 90})
fig.show()
```

#### Reference

See https://plotly.com/python/reference/layout/mapbox/ for more information and options!<|MERGE_RESOLUTION|>--- conflicted
+++ resolved
@@ -67,11 +67,7 @@
 The accepted values for `layout.mapbox.style` are one of:
 
 - `"white-bg"` yields an empty white canvas which results in no external HTTP requests
-<<<<<<< HEAD
 - `"open-street-map"`, `"carto-positron"`, and `"carto-darkmatter"` yield maps composed of _raster_ tiles from various public tile servers which do not require signups or access tokens.
-=======
-- `"open-street-map"`, `"carto-positron"`, or `"carto-darkmatter"` yield maps composed of _raster_ tiles from various public tile servers which do not require signups or access tokens.
->>>>>>> 5bac9317
 - `"basic"`, `"streets"`, `"outdoors"`, `"light"`, `"dark"`, `"satellite"`, or `"satellite-streets"` yield maps composed of _vector_ tiles from the Mapbox service, and _do_ require a Mapbox Access Token or an on-premise Mapbox installation.
 - `"stamen-terrain"`, `"stamen-toner"` or `"stamen-watercolor"` yield maps composed of _raster_ tiles from the [Stadia Maps service](https://www.stadiamaps.com), and require a Stadia Maps account and token. 
 - A Mapbox service style URL, which requires a Mapbox Access Token or an on-premise Mapbox installation.
