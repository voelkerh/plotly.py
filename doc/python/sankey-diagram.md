---
jupyter:
  jupytext:
    notebook_metadata_filter: all
    text_representation:
      extension: .md
      format_name: markdown
      format_version: '1.3'
      jupytext_version: 1.14.1
  kernel_info:
    name: python2
  kernelspec:
    display_name: Python 3 (ipykernel)
    language: python
    name: python3
  language_info:
    codemirror_mode:
      name: ipython
      version: 3
    file_extension: .py
    mimetype: text/x-python
    name: python
    nbconvert_exporter: python
    pygments_lexer: ipython3
<<<<<<< HEAD
    version: 3.7.0
=======
    version: 3.8.8
>>>>>>> f2f945b0
  plotly:
    description: How to make Sankey Diagrams in Python with Plotly.
    display_as: basic
    language: python
    layout: base
    name: Sankey Diagram
    order: 12
    page_type: u-guide
    permalink: python/sankey-diagram/
    thumbnail: thumbnail/sankey.jpg
---

A [Sankey diagram](https://en.wikipedia.org/wiki/Sankey_diagram) is a flow diagram, in which the width of arrows is proportional to the flow quantity.


### Basic Sankey Diagram
Sankey diagrams visualize the contributions to a flow by defining [source](https://plotly.com/python/reference/sankey/#sankey-link-source) to represent the source node, [target](https://plotly.com/python/reference/sankey/#sankey-link-target) for the target node, [value](https://plotly.com/python/reference/sankey/#sankey-link-value) to set the flow volume, and [label](https://plotly.com/python/reference/sankey/#sankey-node-label) that shows the node name.

```python
import plotly.graph_objects as go

fig = go.Figure(data=[go.Sankey(
    node = dict(
      pad = 15,
      thickness = 20,
      line = dict(color = "black", width = 0.5),
      label = ["A1", "A2", "B1", "B2", "C1", "C2"],
      color = "blue"
    ),
    link = dict(
      source = [0, 1, 0, 2, 3, 3], # indices correspond to labels, eg A1, A2, A1, B1, ...
      target = [2, 3, 3, 4, 4, 5],
      value = [8, 4, 2, 8, 4, 2]
  ))])

fig.update_layout(title_text="Basic Sankey Diagram", font_size=10)
fig.show()
```

### More complex Sankey diagram with colored links

```python
import plotly.graph_objects as go
import urllib, json

url = 'https://raw.githubusercontent.com/plotly/plotly.js/master/test/image/mocks/sankey_energy.json'
response = urllib.request.urlopen(url)
data = json.loads(response.read())

# override gray link colors with 'source' colors
opacity = 0.4
# change 'magenta' to its 'rgba' value to add opacity
data['data'][0]['node']['color'] = ['rgba(255,0,255, 0.8)' if color == "magenta" else color for color in data['data'][0]['node']['color']]
data['data'][0]['link']['color'] = [data['data'][0]['node']['color'][src].replace("0.8", str(opacity))
                                    for src in data['data'][0]['link']['source']]

fig = go.Figure(data=[go.Sankey(
    valueformat = ".0f",
    valuesuffix = "TWh",
    # Define nodes
    node = dict(
      pad = 15,
      thickness = 15,
      line = dict(color = "black", width = 0.5),
      label =  data['data'][0]['node']['label'],
      color =  data['data'][0]['node']['color']
    ),
    # Add links
    link = dict(
      source =  data['data'][0]['link']['source'],
      target =  data['data'][0]['link']['target'],
      value =  data['data'][0]['link']['value'],
      label =  data['data'][0]['link']['label'],
      color =  data['data'][0]['link']['color']
))])

fig.update_layout(title_text="Energy forecast for 2050<br>Source: Department of Energy & Climate Change, Tom Counsell via <a href='https://bost.ocks.org/mike/sankey/'>Mike Bostock</a>",
                  font_size=10)
fig.show()
```

### Sankey Diagram in Dash

[Dash](https://plotly.com/dash/) is the best way to build analytical apps in Python using Plotly figures. To run the app below, run `pip install dash`, click "Download" to get the code and run `python app.py`.

Get started  with [the official Dash docs](https://dash.plotly.com/installation) and **learn how to effortlessly [style](https://plotly.com/dash/design-kit/) & [deploy](https://plotly.com/dash/app-manager/) apps like this with <a class="plotly-red" href="https://plotly.com/dash/">Dash Enterprise</a>.**


```python hide_code=true
from IPython.display import IFrame
snippet_url = 'https://python-docs-dash-snippets.herokuapp.com/python-docs-dash-snippets/'
IFrame(snippet_url + 'sankey-diagram', width='100%', height=1200)
```

<div style="font-size: 0.9em;"><div style="width: calc(100% - 30px); box-shadow: none; border: thin solid rgb(229, 229, 229);"><div style="padding: 5px;"><div><p><strong>Sign up for Dash Club</strong> → Free cheat sheets plus updates from Chris Parmer and Adam Schroeder delivered to your inbox every two months. Includes tips and tricks, community apps, and deep dives into the Dash architecture.
<u><a href="https://go.plotly.com/dash-club?utm_source=Dash+Club+2022&utm_medium=graphing_libraries&utm_content=inline">Join now</a></u>.</p></div></div></div></div>


### Style Sankey Diagram
This example also uses [hovermode](https://plotly.com/python/reference/layout/#layout-hovermode) to enable multiple tooltips.

```python
import plotly.graph_objects as go
import urllib, json

url = 'https://raw.githubusercontent.com/plotly/plotly.js/master/test/image/mocks/sankey_energy.json'
response = urllib.request.urlopen(url)
data = json.loads(response.read())

fig = go.Figure(data=[go.Sankey(
    valueformat = ".0f",
    valuesuffix = "TWh",
    node = dict(
      pad = 15,
      thickness = 15,
      line = dict(color = "black", width = 0.5),
      label =  data['data'][0]['node']['label'],
      color =  data['data'][0]['node']['color']
    ),
    link = dict(
      source =  data['data'][0]['link']['source'],
      target =  data['data'][0]['link']['target'],
      value =  data['data'][0]['link']['value'],
      label =  data['data'][0]['link']['label']
  ))])

fig.update_layout(
    hovermode = 'x',
    title="Energy forecast for 2050<br>Source: Department of Energy & Climate Change, Tom Counsell via <a href='https://bost.ocks.org/mike/sankey/'>Mike Bostock</a>",
    font=dict(size = 10, color = 'white'),
    plot_bgcolor='black',
    paper_bgcolor='black'
)

fig.show()
```

### Hovertemplate and customdata of Sankey diagrams

Links and nodes have their own hovertemplate, in which link- or node-specific attributes can be displayed. To add more data to links and nodes, it is possible to use the `customdata` attribute of `link` and `nodes`, as in the following example. For more information about hovertemplate and customdata, please see the [tutorial on hover text](/python/hover-text-and-formatting/).

```python
import plotly.graph_objects as go

fig = go.Figure(data=[go.Sankey(
    node = dict(
      pad = 15,
      thickness = 20,
      line = dict(color = "black", width = 0.5),
      label = ["A1", "A2", "B1", "B2", "C1", "C2"],
      customdata = ["Long name A1", "Long name A2", "Long name B1", "Long name B2",
                    "Long name C1", "Long name C2"],
      hovertemplate='Node %{customdata} has total value %{value}<extra></extra>',
      color = "blue"
    ),
    link = dict(
      source = [0, 1, 0, 2, 3, 3], # indices correspond to labels, eg A1, A2, A2, B1, ...
      target = [2, 3, 3, 4, 4, 5],
      value = [8, 4, 2, 8, 4, 2],
      customdata = ["q","r","s","t","u","v"],
      hovertemplate='Link from node %{source.customdata}<br />'+
        'to node%{target.customdata}<br />has value %{value}'+
        '<br />and data %{customdata}<extra></extra>',
  ))])

fig.update_layout(title_text="Basic Sankey Diagram", font_size=10)
fig.show()
```

### Define Node Position

The following example sets [node.x](https://plotly.com/python/reference/sankey/#sankey-node-x) and `node.y` to place nodes in the specified locations, except in the `snap arrangement` (default behaviour when `node.x` and `node.y` are not defined) to avoid overlapping of the nodes, therefore, an automatic snapping of elements will be set to define the padding between nodes via [nodepad](https://plotly.com/python/reference/sankey/#sankey-node-pad). The other possible arrangements are:<font color='blue'> 1)</font> perpendicular <font color='blue'>2)</font> freeform <font color='blue'>3)</font> fixed

```python
import plotly.graph_objects as go

fig = go.Figure(go.Sankey(
    arrangement = "snap",
    node = {
        "label": ["A", "B", "C", "D", "E", "F"],
        "x": [0.2, 0.1, 0.5, 0.7, 0.3, 0.5],
        "y": [0.7, 0.5, 0.2, 0.4, 0.2, 0.3],
        'pad':10},  # 10 Pixels
    link = {
        "source": [0, 0, 1, 2, 5, 4, 3, 5],
        "target": [5, 3, 4, 3, 0, 2, 2, 3],
        "value": [1, 2, 1, 1, 1, 1, 1, 2]}))

fig.show()
```

### Sankey Diagram with Arrow Links

*New in 5.10*

Create a Sankey diagram with arrow links by setting the `arrowlen` attribute of `link`:

```python
import plotly.graph_objects as go

fig = go.Figure(go.Sankey(
    arrangement='snap',
    node=dict(
        label=['A', 'B', 'C', 'D', 'E', 'F'],
        x=[0.2, 0.1, 0.5, 0.7, 0.3, 0.5],
        y=[0.7, 0.5, 0.2, 0.4, 0.2, 0.3],
        pad=10  
    ),
    link=dict(
        arrowlen=15,
        source=[0, 0, 1, 2, 5, 4, 3, 5],
        target=[5, 3, 4, 3, 0, 2, 2, 3],
        value=[1, 2, 1, 1, 1, 1, 1, 2]  
    )
))

fig.show()
```

### Reference

See [https://plotly.com/python/reference/sankey](https://plotly.com/python/reference/sankey/) for more information and options!<|MERGE_RESOLUTION|>--- conflicted
+++ resolved
@@ -22,11 +22,7 @@
     name: python
     nbconvert_exporter: python
     pygments_lexer: ipython3
-<<<<<<< HEAD
-    version: 3.7.0
-=======
     version: 3.8.8
->>>>>>> f2f945b0
   plotly:
     description: How to make Sankey Diagrams in Python with Plotly.
     display_as: basic
