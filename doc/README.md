<<<<<<< HEAD
# Documentation of plotly.py
=======
# plotly.py docs
>>>>>>> b095f897

## Introduction: structure and required packages

The `doc` directory contains the source files of the documentation of plotly.py. 
It is composed of two parts:

- inside the [`python/` directory](python), tutorials corresponding to https://plot.ly/python/
- inside the [`apidoc/` directory](apidoc), configuration files for generating
  the API reference documentation (hosted on https://plot.ly/python-api-reference/)

Python packages required to build the doc are listed in
[`requirements.txt`](requirements.txt) in the `doc` directory. 

## Tutorials (`python` directory)

Each tutorial is a markdown (`.md`) file, which can be opened in the Jupyter
notebook or in Jupyterlab by installing [jupytext](https://jupytext.readthedocs.io/en/latest/install.html).

For small edits (e.g., correcting typos) to an existing tutorial, you can simply click on the "edit this
page on Github" link at the top right of the page (e.g. clicking on this link
on https://plot.ly/python/bar-charts/ will take you to
https://github.com/plotly/plotly.py/edit/doc-prod/doc/python/bar-charts.md,
where you can edit the page on Github). 

For more important edits where you need to run the notebook to check the output,
clone the repository and setup an environment as described in the [main
contributing notes](../contributing.md). If you're writing documentation at the
same time as you are developing a feature, make sure to install with editable
install (`pip install -e`, as described in [main 
contributing notes](../contributing.md)), so that you only need to restart
the Jupyter kernel when you have changed the source code of the feature. 

### Branches

Two different cases exist, whether you are documenting a feature already
released, or which has just been included but not yet released.

- Case of an already released feature: your changes can be deployed to the
  documentation website as soon as they have been merged, and you should start
  your branch off the `doc-prod` branch and open your pull request against this
  `doc-prod` branch.
- Case of a new (not released yet) feature: start your branch / pull request
  against the `master` branch. `master` and `doc-prod` will be synchronized at
  release time, so that the documentation of the feature is only deployed when
  it is available in a released version of `plotly.py`.

### Guidelines

We try to write short, standalone and (almost) self-explaining examples. Most
examples should focus on a single feature. 

Checklist

- Each example should have a clear title (titles are used for the navigation
  bar and indexed by search engines)
- Package imports should be called in the same cell as the example, so that it
  is possible to copy-paste a single cell to reproduce the example.
- Variable names should be consistent with other examples, for example use
  `fig` for a `Figure` object, `df` for a pandas dataframe, etc.
- Examples should not be too long to execute (typically < 10s), since the doc is
  built as part of the continuous integration (CI) process. Examples taking
  longer to execute should be discussed in a new issue to decide whether they
  can be accepted.

### Build process

Run `make` to build html pages for the tutorials. This uses `jupytext` to
execute the notebooks and `nbconvert` to convert notebook files to static html
pages. Note that the CI will build the doc, so you don't have to build it
yourself, it is enough to check that the markdown file runs correctly in
Jupyter.

The output of the `Makefile` is stored by CI in the `built` branch of the `plotly.py-docs` repo which is then used by the `documentation` repo to generate https://plot.ly/python.

## API reference documentation (`apidoc` directory)

We use [sphinx](http://www.sphinx-doc.org/en/master/) and its [`autodoc`
extension](http://www.sphinx-doc.org/en/master/usage/extensions/autodoc.html)
in order to generate the documentation of the API. Sphinx uses the [reST markup
language](https://www.sphinx-doc.org/en/2.0/usage/restructuredtext/basics.html).

Run `make html` inside `apidoc` to build the API doc in the `_build/html`
directory. 

Lists of objects to be documented are found in files corresponding to
submodules, such as [`plotly.express.rst`](plotly.express.rst). When a new
object is added to the exposed API, it needs to be added to the corresponding
file to appear in the API doc.  

Other files

- `css` files are found in `_static`
- Template files are found in `_templates`. `.rst` templates describe how the
  autodoc of the different objects should look like.  

<|MERGE_RESOLUTION|>--- conflicted
+++ resolved
@@ -1,12 +1,8 @@
-<<<<<<< HEAD
 # Documentation of plotly.py
-=======
-# plotly.py docs
->>>>>>> b095f897
 
 ## Introduction: structure and required packages
 
-The `doc` directory contains the source files of the documentation of plotly.py. 
+The `doc` directory contains the source files of the documentation of plotly.py.
 It is composed of two parts:
 
 - inside the [`python/` directory](python), tutorials corresponding to https://plot.ly/python/
@@ -14,7 +10,7 @@
   the API reference documentation (hosted on https://plot.ly/python-api-reference/)
 
 Python packages required to build the doc are listed in
-[`requirements.txt`](requirements.txt) in the `doc` directory. 
+[`requirements.txt`](requirements.txt) in the `doc` directory.
 
 ## Tutorials (`python` directory)
 
@@ -25,15 +21,15 @@
 page on Github" link at the top right of the page (e.g. clicking on this link
 on https://plot.ly/python/bar-charts/ will take you to
 https://github.com/plotly/plotly.py/edit/doc-prod/doc/python/bar-charts.md,
-where you can edit the page on Github). 
+where you can edit the page on Github).
 
 For more important edits where you need to run the notebook to check the output,
 clone the repository and setup an environment as described in the [main
 contributing notes](../contributing.md). If you're writing documentation at the
 same time as you are developing a feature, make sure to install with editable
-install (`pip install -e`, as described in [main 
+install (`pip install -e`, as described in [main
 contributing notes](../contributing.md)), so that you only need to restart
-the Jupyter kernel when you have changed the source code of the feature. 
+the Jupyter kernel when you have changed the source code of the feature.
 
 ### Branches
 
@@ -52,7 +48,7 @@
 ### Guidelines
 
 We try to write short, standalone and (almost) self-explaining examples. Most
-examples should focus on a single feature. 
+examples should focus on a single feature.
 
 Checklist
 
@@ -85,16 +81,15 @@
 language](https://www.sphinx-doc.org/en/2.0/usage/restructuredtext/basics.html).
 
 Run `make html` inside `apidoc` to build the API doc in the `_build/html`
-directory. 
+directory.
 
 Lists of objects to be documented are found in files corresponding to
 submodules, such as [`plotly.express.rst`](plotly.express.rst). When a new
 object is added to the exposed API, it needs to be added to the corresponding
-file to appear in the API doc.  
+file to appear in the API doc.
 
 Other files
 
 - `css` files are found in `_static`
 - Template files are found in `_templates`. `.rst` templates describe how the
-  autodoc of the different objects should look like.  
-
+  autodoc of the different objects should look like.