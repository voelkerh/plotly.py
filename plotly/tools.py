# -*- coding: utf-8 -*-

"""
tools
=====

Functions that USERS will possibly want access to.

"""
from __future__ import absolute_import

import warnings

import six

import math


from plotly import utils
from plotly import exceptions
from plotly import graph_reference
from plotly import session
from plotly.files import (CONFIG_FILE, CREDENTIALS_FILE, FILE_CONTENT,
                          GRAPH_REFERENCE_FILE, check_file_permissions)


# Warning format
def warning_on_one_line(message, category, filename, lineno,
                        file=None, line=None):
    return '%s:%s: %s:\n\n%s\n\n' % (filename, lineno, category.__name__,
                                     message)
warnings.formatwarning = warning_on_one_line

try:
    from . import matplotlylib
    _matplotlylib_imported = True
except ImportError:
    _matplotlylib_imported = False

try:
    import IPython
    import IPython.core.display
    _ipython_imported = True
except ImportError:
    _ipython_imported = False

try:
    import numpy as np
    _numpy_imported = True
except ImportError:
    _numpy_imported = False

<<<<<<< HEAD
=======
try:
    import scipy
    import scipy.stats
    _scipy_imported = True
except ImportError:
    _scipy_imported = False

PLOTLY_DIR = os.path.join(os.path.expanduser("~"), ".plotly")
CREDENTIALS_FILE = os.path.join(PLOTLY_DIR, ".credentials")
CONFIG_FILE = os.path.join(PLOTLY_DIR, ".config")
TEST_DIR = os.path.join(os.path.expanduser("~"), ".test")
TEST_FILE = os.path.join(PLOTLY_DIR, ".permission_test")

# this sets both the DEFAULTS and the TYPES for these items
_FILE_CONTENT = {CREDENTIALS_FILE: {'username': '',
                                    'api_key': '',
                                    'proxy_username': '',
                                    'proxy_password': '',
                                    'stream_ids': []},
                 CONFIG_FILE: {'plotly_domain': 'https://plot.ly',
                               'plotly_streaming_domain': 'stream.plot.ly',
                               'plotly_api_domain': 'https://api.plot.ly',
                               'plotly_ssl_verification': True,
                               'plotly_proxy_authorization': False,
                               'world_readable': True}}


try:
    os.mkdir(TEST_DIR)
    os.rmdir(TEST_DIR)
    if not os.path.exists(PLOTLY_DIR):
        os.mkdir(PLOTLY_DIR)
    f = open(TEST_FILE, 'w')
    f.write('testing\n')
    f.close()
    os.remove(TEST_FILE)
    _file_permissions = True
except:
    _file_permissions = False

>>>>>>> 2a224830

def get_config_defaults():
    """
    Convenience function to check current settings against defaults.

    Example:

        if plotly_domain != get_config_defaults()['plotly_domain']:
            # do something

    """
    return dict(FILE_CONTENT[CONFIG_FILE])  # performs a shallow copy


def ensure_local_plotly_files():
    """Ensure that filesystem is setup/filled out in a valid way"""
    if check_file_permissions():
        for fn in [CREDENTIALS_FILE, CONFIG_FILE]:
            utils.ensure_file_exists(fn)
            contents = utils.load_json_dict(fn)
            for key, val in list(FILE_CONTENT[fn].items()):
                # TODO: removed type checking below, may want to revisit
                if key not in contents:
                    contents[key] = val
            contents_keys = list(contents.keys())
            for key in contents_keys:
                if key not in FILE_CONTENT[fn]:
                    del contents[key]
            utils.save_json_dict(fn, contents)

        # make a request to get graph reference if DNE.
        utils.ensure_file_exists(GRAPH_REFERENCE_FILE)
        utils.save_json_dict(GRAPH_REFERENCE_FILE,
                             graph_reference.GRAPH_REFERENCE)

    else:
        warnings.warn("Looks like you don't have 'read-write' permission to "
                      "your 'home' ('~') directory or to our '~/.plotly' "
                      "directory. That means plotly's python api can't setup "
                      "local configuration files. No problem though! You'll "
                      "just have to sign-in using 'plotly.plotly.sign_in()'. "
                      "For help with that: 'help(plotly.plotly.sign_in)'."
                      "\nQuestions? support@plot.ly")


### credentials tools ###

def set_credentials_file(username=None,
                         api_key=None,
                         stream_ids=None,
                         proxy_username=None,
                         proxy_password=None):
    """Set the keyword-value pairs in `~/.plotly_credentials`.

    :param (str) username: The username you'd use to sign in to Plotly
    :param (str) api_key: The api key associated with above username
    :param (list) stream_ids: Stream tokens for above credentials
    :param (str) proxy_username: The un associated with with your Proxy
    :param (str) proxy_password: The pw associated with your Proxy un

    """
    if not check_file_permissions():
        raise exceptions.PlotlyError("You don't have proper file permissions "
                                     "to run this function.")
    ensure_local_plotly_files()  # make sure what's there is OK
    credentials = get_credentials_file()
    if isinstance(username, six.string_types):
        credentials['username'] = username
    if isinstance(api_key, six.string_types):
        credentials['api_key'] = api_key
    if isinstance(proxy_username, six.string_types):
        credentials['proxy_username'] = proxy_username
    if isinstance(proxy_password, six.string_types):
        credentials['proxy_password'] = proxy_password
    if isinstance(stream_ids, (list, tuple)):
        credentials['stream_ids'] = stream_ids
    utils.save_json_dict(CREDENTIALS_FILE, credentials)
    ensure_local_plotly_files()  # make sure what we just put there is OK


def get_credentials_file(*args):
    """Return specified args from `~/.plotly_credentials`. as dict.

    Returns all if no arguments are specified.

    Example:
        get_credentials_file('username')

    """
    if check_file_permissions():
        ensure_local_plotly_files()  # make sure what's there is OK
        return utils.load_json_dict(CREDENTIALS_FILE, *args)
    else:
        return FILE_CONTENT[CREDENTIALS_FILE]


def reset_credentials_file():
    ensure_local_plotly_files()  # make sure what's there is OK
    utils.save_json_dict(CREDENTIALS_FILE, {})
    ensure_local_plotly_files()  # put the defaults back


### config tools ###

def set_config_file(plotly_domain=None,
                    plotly_streaming_domain=None,
                    plotly_api_domain=None,
                    plotly_ssl_verification=None,
                    plotly_proxy_authorization=None,
                    world_readable=None):
    """Set the keyword-value pairs in `~/.plotly/.config`.

    :param (str) plotly_domain: ex - https://plot.ly
    :param (str) plotly_streaming_domain: ex - stream.plot.ly
    :param (str) plotly_api_domain: ex - https://api.plot.ly
    :param (bool) plotly_ssl_verification: True = verify, False = don't verify
    :param (bool) plotly_proxy_authorization: True = use plotly proxy auth creds
    :param (bool) world_readable: True = public, False = private

    """
    if not check_file_permissions():
        raise exceptions.PlotlyError("You don't have proper file permissions "
                                     "to run this function.")
    ensure_local_plotly_files()  # make sure what's there is OK
    settings = get_config_file()
    if isinstance(plotly_domain, six.string_types):
        settings['plotly_domain'] = plotly_domain
    elif plotly_domain is not None:
        raise TypeError('Input should be a string')
    if isinstance(plotly_streaming_domain, six.string_types):
        settings['plotly_streaming_domain'] = plotly_streaming_domain
    elif plotly_streaming_domain is not None:
        raise TypeError('Input should be a string')
    if isinstance(plotly_api_domain, six.string_types):
        settings['plotly_api_domain'] = plotly_api_domain
    elif plotly_api_domain is not None:
        raise TypeError('Input should be a string')
    if isinstance(plotly_ssl_verification, (six.string_types, bool)):
        settings['plotly_ssl_verification'] = plotly_ssl_verification
    elif plotly_ssl_verification is not None:
        raise TypeError('Input should be a boolean')
    if isinstance(plotly_proxy_authorization, (six.string_types, bool)):
        settings['plotly_proxy_authorization'] = plotly_proxy_authorization
    elif plotly_proxy_authorization is not None:
        raise TypeError('Input should be a boolean')
    if isinstance(world_readable, bool):
        settings['world_readable'] = world_readable
        kwargs = {'world_readable': world_readable}
        session.update_session_plot_options(**kwargs)
    elif world_readable is not None:
        raise TypeError('Input should be a boolean')
    utils.save_json_dict(CONFIG_FILE, settings)
    ensure_local_plotly_files()  # make sure what we just put there is OK


def get_config_file(*args):
    """Return specified args from `~/.plotly/.config`. as tuple.

    Returns all if no arguments are specified.

    Example:
        get_config_file('plotly_domain')

    """
    if check_file_permissions():
        ensure_local_plotly_files()  # make sure what's there is OK
        return utils.load_json_dict(CONFIG_FILE, *args)
    else:
        return FILE_CONTENT[CONFIG_FILE]


def reset_config_file():
    ensure_local_plotly_files()  # make sure what's there is OK
    f = open(CONFIG_FILE, 'w')
    f.close()
    ensure_local_plotly_files()  # put the defaults back


### embed tools ###

def get_embed(file_owner_or_url, file_id=None, width="100%", height=525):
    """Returns HTML code to embed figure on a webpage as an <iframe>

    Plotly uniquely identifies figures with a 'file_owner'/'file_id' pair.
    Since each file is given a corresponding unique url, you may also simply
    pass a valid plotly url as the first argument.

    Note, if you're using a file_owner string as the first argument, you MUST
    specify a `file_id` keyword argument. Else, if you're using a url string
    as the first argument, you MUST NOT specify a `file_id` keyword argument,
    or file_id must be set to Python's None value.

    Positional arguments:
    file_owner_or_url (string) -- a valid plotly username OR a valid plotly url

    Keyword arguments:
    file_id (default=None) -- an int or string that can be converted to int
                              if you're using a url, don't fill this in!
    width (default="100%") -- an int or string corresp. to width of the figure
    height (default="525") -- same as width but corresp. to the height of the
                              figure

    """
    plotly_rest_url = (session.get_session_config().get('plotly_domain') or
                       get_config_file()['plotly_domain'])
    if file_id is None:  # assume we're using a url
        url = file_owner_or_url
        if url[:len(plotly_rest_url)] != plotly_rest_url:
            raise exceptions.PlotlyError(
                "Because you didn't supply a 'file_id' in the call, "
                "we're assuming you're trying to snag a figure from a url. "
                "You supplied the url, '{0}', we expected it to start with "
                "'{1}'."
                "\nRun help on this function for more information."
                "".format(url, plotly_rest_url))
        urlsplit = six.moves.urllib.parse.urlparse(url)
        file_owner = urlsplit.path.split('/')[1].split('~')[1]
        file_id = urlsplit.path.split('/')[2]

        # to check for share_key we check urlsplit.query
        query_dict = six.moves.urllib.parse.parse_qs(urlsplit.query)
        if query_dict:
            share_key = query_dict['share_key'][-1]
        else:
            share_key = ''
    else:
        file_owner = file_owner_or_url
        share_key = ''
    try:
        test_if_int = int(file_id)
    except ValueError:
        raise exceptions.PlotlyError(
            "The 'file_id' argument was not able to be converted into an "
            "integer number. Make sure that the positional 'file_id' argument "
            "is a number that can be converted into an integer or a string "
            "that can be converted into an integer."
        )
    if int(file_id) < 0:
        raise exceptions.PlotlyError(
            "The 'file_id' argument must be a non-negative number."
        )
    if share_key is '':
        s = ("<iframe id=\"igraph\" scrolling=\"no\" style=\"border:none;\""
             "seamless=\"seamless\" "
             "src=\"{plotly_rest_url}/"
             "~{file_owner}/{file_id}.embed\" "
             "height=\"{iframe_height}\" width=\"{iframe_width}\">"
             "</iframe>").format(
            plotly_rest_url=plotly_rest_url,
            file_owner=file_owner, file_id=file_id,
            iframe_height=height, iframe_width=width)
    else:
        s = ("<iframe id=\"igraph\" scrolling=\"no\" style=\"border:none;\""
             "seamless=\"seamless\" "
             "src=\"{plotly_rest_url}/"
             "~{file_owner}/{file_id}.embed?share_key={share_key}\" "
             "height=\"{iframe_height}\" width=\"{iframe_width}\">"
             "</iframe>").format(
            plotly_rest_url=plotly_rest_url,
            file_owner=file_owner, file_id=file_id, share_key=share_key,
            iframe_height=height, iframe_width=width)

    return s


def embed(file_owner_or_url, file_id=None, width="100%", height=525):
    """Embeds existing Plotly figure in IPython Notebook

    Plotly uniquely identifies figures with a 'file_owner'/'file_id' pair.
    Since each file is given a corresponding unique url, you may also simply
    pass a valid plotly url as the first argument.

    Note, if you're using a file_owner string as the first argument, you MUST
    specify a `file_id` keyword argument. Else, if you're using a url string
    as the first argument, you MUST NOT specify a `file_id` keyword argument,
    or file_id must be set to Python's None value.

    Positional arguments:
    file_owner_or_url (string) -- a valid plotly username OR a valid plotly url

    Keyword arguments:
    file_id (default=None) -- an int or string that can be converted to int
                              if you're using a url, don't fill this in!
    width (default="100%") -- an int or string corresp. to width of the figure
    height (default="525") -- same as width but corresp. to the height of the
                              figure

    """
    try:
        s = get_embed(file_owner_or_url, file_id=file_id, width=width,
                      height=height)

        # see if we are in the SageMath Cloud
        from sage_salvus import html
        return html(s, hide=False)
    except:
        pass
    if _ipython_imported:
        if file_id:
            plotly_domain = (
                session.get_session_config().get('plotly_domain') or
                get_config_file()['plotly_domain']
            )
            url = "{plotly_domain}/~{un}/{fid}".format(
                plotly_domain=plotly_domain,
                un=file_owner_or_url,
                fid=file_id)
        else:
            url = file_owner_or_url
        return PlotlyDisplay(url, width, height)
    else:
        if (get_config_defaults()['plotly_domain']
                != session.get_session_config()['plotly_domain']):
            feedback_email = 'feedback@plot.ly'
        else:

            # different domain likely means enterprise
            feedback_email = 'support@plot.ly'

        warnings.warn(
            "Looks like you're not using IPython or Sage to embed this "
            "plot. If you just want the *embed code*,\ntry using "
            "`get_embed()` instead."
            '\nQuestions? {}'.format(feedback_email))


### mpl-related tools ###
@utils.template_doc(**get_config_file())
def mpl_to_plotly(fig, resize=False, strip_style=False, verbose=False):
    """Convert a matplotlib figure to plotly dictionary and send.

    All available information about matplotlib visualizations are stored
    within a matplotlib.figure.Figure object. You can create a plot in python
    using matplotlib, store the figure object, and then pass this object to
    the fig_to_plotly function. In the background, mplexporter is used to
    crawl through the mpl figure object for appropriate information. This
    information is then systematically sent to the PlotlyRenderer which
    creates the JSON structure used to make plotly visualizations. Finally,
    these dictionaries are sent to plotly and your browser should open up a
    new tab for viewing! Optionally, if you're working in IPython, you can
    set notebook=True and the PlotlyRenderer will call plotly.iplot instead
    of plotly.plot to have the graph appear directly in the IPython notebook.

    Note, this function gives the user access to a simple, one-line way to
    render an mpl figure in plotly. If you need to trouble shoot, you can do
    this step manually by NOT running this fuction and entereing the following:

    ===========================================================================
    from mplexporter import Exporter
    from mplexporter.renderers import PlotlyRenderer

    # create an mpl figure and store it under a varialble 'fig'

    renderer = PlotlyRenderer()
    exporter = Exporter(renderer)
    exporter.run(fig)
    ===========================================================================

    You can then inspect the JSON structures by accessing these:

    renderer.layout -- a plotly layout dictionary
    renderer.data -- a list of plotly data dictionaries

    Positional arguments:
    fig -- a matplotlib figure object
    username -- a valid plotly username **
    api_key -- a valid api_key for the above username **
    notebook -- an option for use with an IPython notebook

    ** Don't have a username/api_key? Try looking here:
    {plotly_domain}/plot

    ** Forgot your api_key? Try signing in and looking here:
    {plotly_domain}/python/getting-started

    """
    if _matplotlylib_imported:
        renderer = matplotlylib.PlotlyRenderer()
        matplotlylib.Exporter(renderer).run(fig)
        if resize:
            renderer.resize()
        if strip_style:
            renderer.strip_style()
        if verbose:
            print(renderer.msg)
        return renderer.plotly_fig
    else:
        warnings.warn(
            "To use Plotly's matplotlylib functionality, you'll need to have "
            "matplotlib successfully installed with all of its dependencies. "
            "You're getting this error because matplotlib or one of its "
            "dependencies doesn't seem to be installed correctly.")


### graph_objs related tools ###

def get_subplots(rows=1, columns=1, print_grid=False, **kwargs):
    """Return a dictionary instance with the subplots set in 'layout'.

    Example 1:
    # stack two subplots vertically
    fig = tools.get_subplots(rows=2)
    fig['data'] += [Scatter(x=[1,2,3], y=[2,1,2], xaxis='x1', yaxis='y1')]
    fig['data'] += [Scatter(x=[1,2,3], y=[2,1,2], xaxis='x2', yaxis='y2')]

    Example 2:
    # print out string showing the subplot grid you've put in the layout
    fig = tools.get_subplots(rows=3, columns=2, print_grid=True)

    Keywords arguments with constant defaults:

    rows (kwarg, int greater than 0, default=1):
        Number of rows, evenly spaced vertically on the figure.

    columns (kwarg, int greater than 0, default=1):
        Number of columns, evenly spaced horizontally on the figure.

    horizontal_spacing (kwarg, float in [0,1], default=0.1):
        Space between subplot columns. Applied to all columns.

    vertical_spacing (kwarg, float in [0,1], default=0.05):
        Space between subplot rows. Applied to all rows.

    print_grid (kwarg, True | False, default=False):
        If True, prints a tab-delimited string representation
        of your plot grid.

    Keyword arguments with variable defaults:

    horizontal_spacing (kwarg, float in [0,1], default=0.2 / columns):
        Space between subplot columns.

    vertical_spacing (kwarg, float in [0,1], default=0.3 / rows):
        Space between subplot rows.

    """
    # TODO: protected until #282
    from plotly.graph_objs import graph_objs

    warnings.warn(
        "tools.get_subplots is depreciated. "
        "Please use tools.make_subplots instead."
    )

    # Throw exception for non-integer rows and columns
    if not isinstance(rows, int) or rows <= 0:
        raise Exception("Keyword argument 'rows' "
                        "must be an int greater than 0")
    if not isinstance(columns, int) or columns <= 0:
        raise Exception("Keyword argument 'columns' "
                        "must be an int greater than 0")

    # Throw exception if non-valid kwarg is sent
    VALID_KWARGS = ['horizontal_spacing', 'vertical_spacing']
    for key in kwargs.keys():
        if key not in VALID_KWARGS:
            raise Exception("Invalid keyword argument: '{0}'".format(key))

    # Set 'horizontal_spacing' / 'vertical_spacing' w.r.t. rows / columns
    try:
        horizontal_spacing = float(kwargs['horizontal_spacing'])
    except KeyError:
        horizontal_spacing = 0.2 / columns
    try:
        vertical_spacing = float(kwargs['vertical_spacing'])
    except KeyError:
        vertical_spacing = 0.3 / rows

    fig = dict(layout=graph_objs.Layout())  # will return this at the end
    plot_width = (1 - horizontal_spacing * (columns - 1)) / columns
    plot_height = (1 - vertical_spacing * (rows - 1)) / rows
    plot_num = 0
    for rrr in range(rows):
        for ccc in range(columns):
            xaxis_name = 'xaxis{0}'.format(plot_num + 1)
            x_anchor = 'y{0}'.format(plot_num + 1)
            x_start = (plot_width + horizontal_spacing) * ccc
            x_end = x_start + plot_width

            yaxis_name = 'yaxis{0}'.format(plot_num + 1)
            y_anchor = 'x{0}'.format(plot_num + 1)
            y_start = (plot_height + vertical_spacing) * rrr
            y_end = y_start + plot_height

            xaxis = graph_objs.XAxis(domain=[x_start, x_end], anchor=x_anchor)
            fig['layout'][xaxis_name] = xaxis
            yaxis = graph_objs.YAxis(domain=[y_start, y_end], anchor=y_anchor)
            fig['layout'][yaxis_name] = yaxis
            plot_num += 1

    if print_grid:
        print("This is the format of your plot grid!")
        grid_string = ""
        plot = 1
        for rrr in range(rows):
            grid_line = ""
            for ccc in range(columns):
                grid_line += "[{0}]\t".format(plot)
                plot += 1
            grid_string = grid_line + '\n' + grid_string
        print(grid_string)

    return graph_objs.Figure(fig)  # forces us to validate what we just did...


def make_subplots(rows=1, cols=1,
                  shared_xaxes=False, shared_yaxes=False,
                  start_cell='top-left', print_grid=True,
                  **kwargs):
    """Return an instance of plotly.graph_objs.Figure
    with the subplots domain set in 'layout'.

    Example 1:
    # stack two subplots vertically
    fig = tools.make_subplots(rows=2)

    This is the format of your plot grid:
    [ (1,1) x1,y1 ]
    [ (2,1) x2,y2 ]

    fig['data'] += [Scatter(x=[1,2,3], y=[2,1,2])]
    fig['data'] += [Scatter(x=[1,2,3], y=[2,1,2], xaxis='x2', yaxis='y2')]

    # or see Figure.append_trace

    Example 2:
    # subplots with shared x axes
    fig = tools.make_subplots(rows=2, shared_xaxes=True)

    This is the format of your plot grid:
    [ (1,1) x1,y1 ]
    [ (2,1) x1,y2 ]


    fig['data'] += [Scatter(x=[1,2,3], y=[2,1,2])]
    fig['data'] += [Scatter(x=[1,2,3], y=[2,1,2], yaxis='y2')]

    Example 3:
    # irregular subplot layout (more examples below under 'specs')
    fig = tools.make_subplots(rows=2, cols=2,
                              specs=[[{}, {}],
                                     [{'colspan': 2}, None]])

    This is the format of your plot grid!
    [ (1,1) x1,y1 ]  [ (1,2) x2,y2 ]
    [ (2,1) x3,y3           -      ]

    fig['data'] += [Scatter(x=[1,2,3], y=[2,1,2])]
    fig['data'] += [Scatter(x=[1,2,3], y=[2,1,2], xaxis='x2', yaxis='y2')]
    fig['data'] += [Scatter(x=[1,2,3], y=[2,1,2], xaxis='x3', yaxis='y3')]

    Example 4:
    # insets
    fig = tools.make_subplots(insets=[{'cell': (1,1), 'l': 0.7, 'b': 0.3}])

    This is the format of your plot grid!
    [ (1,1) x1,y1 ]

    With insets:
    [ x2,y2 ] over [ (1,1) x1,y1 ]

    fig['data'] += [Scatter(x=[1,2,3], y=[2,1,2])]
    fig['data'] += [Scatter(x=[1,2,3], y=[2,1,2], xaxis='x2', yaxis='y2')]

    Example 5:
    # include subplot titles
    fig = tools.make_subplots(rows=2, subplot_titles=('Plot 1','Plot 2'))

    This is the format of your plot grid:
    [ (1,1) x1,y1 ]
    [ (2,1) x2,y2 ]

    fig['data'] += [Scatter(x=[1,2,3], y=[2,1,2])]
    fig['data'] += [Scatter(x=[1,2,3], y=[2,1,2], xaxis='x2', yaxis='y2')]

    Example 6:
    # Include subplot title on one plot (but not all)
    fig = tools.make_subplots(insets=[{'cell': (1,1), 'l': 0.7, 'b': 0.3}],
                              subplot_titles=('','Inset'))

    This is the format of your plot grid!
    [ (1,1) x1,y1 ]

    With insets:
    [ x2,y2 ] over [ (1,1) x1,y1 ]

    fig['data'] += [Scatter(x=[1,2,3], y=[2,1,2])]
    fig['data'] += [Scatter(x=[1,2,3], y=[2,1,2], xaxis='x2', yaxis='y2')]

    Keywords arguments with constant defaults:

    rows (kwarg, int greater than 0, default=1):
        Number of rows in the subplot grid.

    cols (kwarg, int greater than 0, default=1):
        Number of columns in the subplot grid.

    shared_xaxes (kwarg, boolean or list, default=False)
        Assign shared x axes.
        If True, subplots in the same grid column have one common
        shared x-axis at the bottom of the gird.

        To assign shared x axes per subplot grid cell (see 'specs'),
        send list (or list of lists, one list per shared x axis)
        of cell index tuples.

    shared_yaxes (kwarg, boolean or list, default=False)
        Assign shared y axes.
        If True, subplots in the same grid row have one common
        shared y-axis on the left-hand side of the gird.

        To assign shared y axes per subplot grid cell (see 'specs'),
        send list (or list of lists, one list per shared y axis)
        of cell index tuples.

    start_cell (kwarg, 'bottom-left' or 'top-left', default='top-left')
        Choose the starting cell in the subplot grid used to set the
        domains of the subplots.

    print_grid (kwarg, boolean, default=True):
        If True, prints a tab-delimited string representation of
        your plot grid.

    Keyword arguments with variable defaults:

    horizontal_spacing (kwarg, float in [0,1], default=0.2 / cols):
        Space between subplot columns.
        Applies to all columns (use 'specs' subplot-dependents spacing)

    vertical_spacing (kwarg, float in [0,1], default=0.3 / rows):
        Space between subplot rows.
        Applies to all rows (use 'specs' subplot-dependents spacing)

    subplot_titles (kwarg, list of strings, default=empty list):
        Title of each subplot.
        "" can be included in the list if no subplot title is desired in
        that space so that the titles are properly indexed.

    specs (kwarg, list of lists of dictionaries):
        Subplot specifications.

        ex1: specs=[[{}, {}], [{'colspan': 2}, None]]

        ex2: specs=[[{'rowspan': 2}, {}], [None, {}]]

        - Indices of the outer list correspond to subplot grid rows
          starting from the bottom. The number of rows in 'specs'
          must be equal to 'rows'.

        - Indices of the inner lists correspond to subplot grid columns
          starting from the left. The number of columns in 'specs'
          must be equal to 'cols'.

        - Each item in the 'specs' list corresponds to one subplot
          in a subplot grid. (N.B. The subplot grid has exactly 'rows'
          times 'cols' cells.)

        - Use None for blank a subplot cell (or to move pass a col/row span).

        - Note that specs[0][0] has the specs of the 'start_cell' subplot.

        - Each item in 'specs' is a dictionary.
            The available keys are:

            * is_3d (boolean, default=False): flag for 3d scenes
            * colspan (int, default=1): number of subplot columns
                for this subplot to span.
            * rowspan (int, default=1): number of subplot rows
                for this subplot to span.
            * l (float, default=0.0): padding left of cell
            * r (float, default=0.0): padding right of cell
            * t (float, default=0.0): padding right of cell
            * b (float, default=0.0): padding bottom of cell

        - Use 'horizontal_spacing' and 'vertical_spacing' to adjust
          the spacing in between the subplots.

    insets (kwarg, list of dictionaries):
        Inset specifications.

        - Each item in 'insets' is a dictionary.
            The available keys are:

            * cell (tuple, default=(1,1)): (row, col) index of the
                subplot cell to overlay inset axes onto.
            * is_3d (boolean, default=False): flag for 3d scenes
            * l (float, default=0.0): padding left of inset
                  in fraction of cell width
            * w (float or 'to_end', default='to_end') inset width
                  in fraction of cell width ('to_end': to cell right edge)
            * b (float, default=0.0): padding bottom of inset
                  in fraction of cell height
            * h (float or 'to_end', default='to_end') inset height
                  in fraction of cell height ('to_end': to cell top edge)
    """
    # TODO: protected until #282
    from plotly.graph_objs import graph_objs

    # Throw exception for non-integer rows and cols
    if not isinstance(rows, int) or rows <= 0:
        raise Exception("Keyword argument 'rows' "
                        "must be an int greater than 0")
    if not isinstance(cols, int) or cols <= 0:
        raise Exception("Keyword argument 'cols' "
                        "must be an int greater than 0")

    # Dictionary of things start_cell
    START_CELL_all = {
        'bottom-left': {
            # 'natural' setup where x & y domains increase monotonically
            'col_dir': 1,
            'row_dir': 1
        },
        'top-left': {
            # 'default' setup visually matching the 'specs' list of lists
            'col_dir': 1,
            'row_dir': -1
        }
        # TODO maybe add 'bottom-right' and 'top-right'
    }

    # Throw exception for invalid 'start_cell' values
    try:
        START_CELL = START_CELL_all[start_cell]
    except KeyError:
        raise Exception("Invalid 'start_cell' value")

    # Throw exception if non-valid kwarg is sent
    VALID_KWARGS = ['horizontal_spacing', 'vertical_spacing',
                    'specs', 'insets', 'subplot_titles']
    for key in kwargs.keys():
        if key not in VALID_KWARGS:
            raise Exception("Invalid keyword argument: '{0}'".format(key))

    # Set 'subplot_titles'
    subplot_titles = kwargs.get('subplot_titles', [""] * rows * cols)

    # Set 'horizontal_spacing' / 'vertical_spacing' w.r.t. rows / cols
    try:
        horizontal_spacing = float(kwargs['horizontal_spacing'])
    except KeyError:
        horizontal_spacing = 0.2 / cols
    try:
        vertical_spacing = float(kwargs['vertical_spacing'])
    except KeyError:
        if 'subplot_titles' in kwargs:
            vertical_spacing = 0.5 / rows
        else:
            vertical_spacing = 0.3 / rows

    # Sanitize 'specs' (must be a list of lists)
    exception_msg = "Keyword argument 'specs' must be a list of lists"
    try:
        specs = kwargs['specs']
        if not isinstance(specs, list):
            raise Exception(exception_msg)
        else:
            for spec_row in specs:
                if not isinstance(spec_row, list):
                    raise Exception(exception_msg)
    except KeyError:
        specs = [[{}
                 for c in range(cols)]
                 for r in range(rows)]     # default 'specs'

    # Throw exception if specs is over or under specified
    if len(specs) != rows:
        raise Exception("The number of rows in 'specs' "
                        "must be equal to 'rows'")
    for r, spec_row in enumerate(specs):
        if len(spec_row) != cols:
            raise Exception("The number of columns in 'specs' "
                            "must be equal to 'cols'")

    # Sanitize 'insets'
    try:
        insets = kwargs['insets']
        if not isinstance(insets, list):
            raise Exception("Keyword argument 'insets' must be a list")
    except KeyError:
        insets = False

    # Throw exception if non-valid key / fill in defaults
    def _check_keys_and_fill(name, arg, defaults):
        def _checks(item, defaults):
            if item is None:
                return
            if not isinstance(item, dict):
                raise Exception("Items in keyword argument '{name}' must be "
                                "dictionaries or None".format(name=name))
            for k in item.keys():
                if k not in defaults.keys():
                    raise Exception("Invalid key '{k}' in keyword "
                                    "argument '{name}'".format(k=k, name=name))
            for k in defaults.keys():
                if k not in item.keys():
                    item[k] = defaults[k]
        for arg_i in arg:
            if isinstance(arg_i, list):
                for arg_ii in arg_i:
                    _checks(arg_ii, defaults)
            elif isinstance(arg_i, dict):
                _checks(arg_i, defaults)

    # Default spec key-values
    SPEC_defaults = dict(
        is_3d=False,
        colspan=1,
        rowspan=1,
        l=0.0,
        r=0.0,
        b=0.0,
        t=0.0
        # TODO add support for 'w' and 'h'
    )
    _check_keys_and_fill('specs', specs, SPEC_defaults)

    # Default inset key-values
    if insets:
        INSET_defaults = dict(
            cell=(1, 1),
            is_3d=False,
            l=0.0,
            w='to_end',
            b=0.0,
            h='to_end'
        )
        _check_keys_and_fill('insets', insets, INSET_defaults)

    # Set width & height of each subplot cell (excluding padding)
    width = (1. - horizontal_spacing * (cols - 1)) / cols
    height = (1. - vertical_spacing * (rows - 1)) / rows

    # Built row/col sequence using 'row_dir' and 'col_dir'
    COL_DIR = START_CELL['col_dir']
    ROW_DIR = START_CELL['row_dir']
    col_seq = range(cols)[::COL_DIR]
    row_seq = range(rows)[::ROW_DIR]

    # [grid] Build subplot grid (coord tuple of cell)
    grid = [[((width + horizontal_spacing) * c,
              (height + vertical_spacing) * r)
            for c in col_seq]
            for r in row_seq]

    # [grid_ref] Initialize the grid and insets' axis-reference lists
    grid_ref = [[None for c in range(cols)] for r in range(rows)]
    insets_ref = [None for inset in range(len(insets))] if insets else None

    layout = graph_objs.Layout()  # init layout object

    # Function handling logic around 2d axis labels
    # Returns 'x{}' | 'y{}'
    def _get_label(x_or_y, r, c, cnt, shared_axes):
        # Default label (given strictly by cnt)
        label = "{x_or_y}{cnt}".format(x_or_y=x_or_y, cnt=cnt)

        if isinstance(shared_axes, bool):
            if shared_axes:
                if x_or_y == 'x':
                    label = "{x_or_y}{c}".format(x_or_y=x_or_y, c=c + 1)
                if x_or_y == 'y':
                    label = "{x_or_y}{r}".format(x_or_y=x_or_y, r=r + 1)

        if isinstance(shared_axes, list):
            if isinstance(shared_axes[0], tuple):
                shared_axes = [shared_axes]  # TODO put this elsewhere
            for shared_axis in shared_axes:
                if (r + 1, c + 1) in shared_axis:
                    label = {
                        'x': "x{0}".format(shared_axis[0][1]),
                        'y': "y{0}".format(shared_axis[0][0])
                    }[x_or_y]

        return label

    # Row in grid of anchor row if shared_xaxes=True
    ANCHOR_ROW = 0 if ROW_DIR > 0 else rows - 1

    # Function handling logic around 2d axis anchors
    # Return 'x{}' | 'y{}' | 'free' | False
    def _get_anchors(r, c, x_cnt, y_cnt, shared_xaxes, shared_yaxes):
        # Default anchors (give strictly by cnt)
        x_anchor = "y{y_cnt}".format(y_cnt=y_cnt)
        y_anchor = "x{x_cnt}".format(x_cnt=x_cnt)

        if isinstance(shared_xaxes, bool):
            if shared_xaxes:
                if r != ANCHOR_ROW:
                    x_anchor = False
                    y_anchor = 'free'
                    if shared_yaxes and c != 0:  # TODO covers all cases?
                        y_anchor = False
                    return x_anchor, y_anchor

        elif isinstance(shared_xaxes, list):
            if isinstance(shared_xaxes[0], tuple):
                shared_xaxes = [shared_xaxes]  # TODO put this elsewhere
            for shared_xaxis in shared_xaxes:
                if (r + 1, c + 1) in shared_xaxis[1:]:
                    x_anchor = False
                    y_anchor = 'free'  # TODO covers all cases?

        if isinstance(shared_yaxes, bool):
            if shared_yaxes:
                if c != 0:
                    y_anchor = False
                    x_anchor = 'free'
                    if shared_xaxes and r != ANCHOR_ROW:  # TODO all cases?
                        x_anchor = False
                    return x_anchor, y_anchor

        elif isinstance(shared_yaxes, list):
            if isinstance(shared_yaxes[0], tuple):
                shared_yaxes = [shared_yaxes]  # TODO put this elsewhere
            for shared_yaxis in shared_yaxes:
                if (r + 1, c + 1) in shared_yaxis[1:]:
                    y_anchor = False
                    x_anchor = 'free'  # TODO covers all cases?

        return x_anchor, y_anchor

    list_of_domains = []  # added for subplot titles

    # Function pasting x/y domains in layout object (2d case)
    def _add_domain(layout, x_or_y, label, domain, anchor, position):
        name = label[0] + 'axis' + label[1:]
        graph_obj = '{X_or_Y}Axis'.format(X_or_Y=x_or_y.upper())
        axis = getattr(graph_objs, graph_obj)(domain=domain)
        if anchor:
            axis['anchor'] = anchor
        if isinstance(position, float):
            axis['position'] = position
        layout[name] = axis
        list_of_domains.append(domain)  # added for subplot titles

    # Function pasting x/y domains in layout object (3d case)
    def _add_domain_is_3d(layout, s_label, x_domain, y_domain):
        scene = graph_objs.Scene(domain={'x': x_domain, 'y': y_domain})
        layout[s_label] = scene

    x_cnt = y_cnt = s_cnt = 1  # subplot axis/scene counters

    # Loop through specs -- (r, c) <-> (row, col)
    for r, spec_row in enumerate(specs):
        for c, spec in enumerate(spec_row):

            if spec is None:  # skip over None cells
                continue

            c_spanned = c + spec['colspan'] - 1  # get spanned c
            r_spanned = r + spec['rowspan'] - 1  # get spanned r

            # Throw exception if 'colspan' | 'rowspan' is too large for grid
            if c_spanned >= cols:
                raise Exception("Some 'colspan' value is too large for "
                                "this subplot grid.")
            if r_spanned >= rows:
                raise Exception("Some 'rowspan' value is too large for "
                                "this subplot grid.")

            # Get x domain using grid and colspan
            x_s = grid[r][c][0] + spec['l']
            x_e = grid[r][c_spanned][0] + width - spec['r']
            x_domain = [x_s, x_e]

            # Get y domain (dep. on row_dir) using grid & r_spanned
            if ROW_DIR > 0:
                y_s = grid[r][c][1] + spec['b']
                y_e = grid[r_spanned][c][1] + height - spec['t']
            else:
                y_s = grid[r_spanned][c][1] + spec['b']
                y_e = grid[r][c][1] + height - spec['t']
            y_domain = [y_s, y_e]

            if spec['is_3d']:

                # Add scene to layout
                s_label = 'scene{0}'.format(s_cnt)
                _add_domain_is_3d(layout, s_label, x_domain, y_domain)
                grid_ref[r][c] = (s_label, )
                s_cnt += 1

            else:

                # Get axis label and anchor
                x_label = _get_label('x', r, c, x_cnt, shared_xaxes)
                y_label = _get_label('y', r, c, y_cnt, shared_yaxes)
                x_anchor, y_anchor = _get_anchors(r, c,
                                                  x_cnt, y_cnt,
                                                  shared_xaxes,
                                                  shared_yaxes)

                # Add a xaxis to layout (N.B anchor == False -> no axis)
                if x_anchor:
                    if x_anchor == 'free':
                        x_position = y_domain[0]
                    else:
                        x_position = False
                    _add_domain(layout, 'x', x_label, x_domain,
                                x_anchor, x_position)
                    x_cnt += 1

                # Add a yaxis to layout (N.B anchor == False -> no axis)
                if y_anchor:
                    if y_anchor == 'free':
                        y_position = x_domain[0]
                    else:
                        y_position = False
                    _add_domain(layout, 'y', y_label, y_domain,
                                y_anchor, y_position)
                    y_cnt += 1

                grid_ref[r][c] = (x_label, y_label)  # fill in ref

    # Loop through insets
    if insets:
        for i_inset, inset in enumerate(insets):

            r = inset['cell'][0] - 1
            c = inset['cell'][1] - 1

            # Throw exception if r | c is out of range
            if not (0 <= r < rows):
                raise Exception("Some 'cell' row value is out of range. "
                                "Note: the starting cell is (1, 1)")
            if not (0 <= c < cols):
                raise Exception("Some 'cell' col value is out of range. "
                                "Note: the starting cell is (1, 1)")

            # Get inset x domain using grid
            x_s = grid[r][c][0] + inset['l'] * width
            if inset['w'] == 'to_end':
                x_e = grid[r][c][0] + width
            else:
                x_e = x_s + inset['w'] * width
            x_domain = [x_s, x_e]

            # Get inset y domain using grid
            y_s = grid[r][c][1] + inset['b'] * height
            if inset['h'] == 'to_end':
                y_e = grid[r][c][1] + height
            else:
                y_e = y_s + inset['h'] * height
            y_domain = [y_s, y_e]

            if inset['is_3d']:

                # Add scene to layout
                s_label = 'scene{0}'.format(s_cnt)
                _add_domain_is_3d(layout, s_label, x_domain, y_domain)
                insets_ref[i_inset] = (s_label, )
                s_cnt += 1

            else:

                # Get axis label and anchor
                x_label = _get_label('x', False, False, x_cnt, False)
                y_label = _get_label('y', False, False, y_cnt, False)
                x_anchor, y_anchor = _get_anchors(r, c,
                                                  x_cnt, y_cnt,
                                                  False, False)

                # Add a xaxis to layout (N.B insets always have anchors)
                _add_domain(layout, 'x', x_label, x_domain, x_anchor, False)
                x_cnt += 1

                # Add a yayis to layout (N.B insets always have anchors)
                _add_domain(layout, 'y', y_label, y_domain, y_anchor, False)
                y_cnt += 1

                insets_ref[i_inset] = (x_label, y_label)  # fill in ref

    # [grid_str] Set the grid's string representation
    sp = "  "            # space between cell
    s_str = "[ "         # cell start string
    e_str = " ]"         # cell end string
    colspan_str = '       -'     # colspan string
    rowspan_str = '       |'     # rowspan string
    empty_str = '    (empty) '   # empty cell string

    # Init grid_str with intro message
    grid_str = "This is the format of your plot grid:\n"

    # Init tmp list of lists of strings (sorta like 'grid_ref' but w/ strings)
    _tmp = [['' for c in range(cols)] for r in range(rows)]

    # Define cell string as function of (r, c) and grid_ref
    def _get_cell_str(r, c, ref):
        return '({r},{c}) {ref}'.format(r=r + 1, c=c + 1, ref=','.join(ref))

    # Find max len of _cell_str, add define a padding function
    cell_len = max([len(_get_cell_str(r, c, ref))
                    for r, row_ref in enumerate(grid_ref)
                    for c, ref in enumerate(row_ref)
                    if ref]) + len(s_str) + len(e_str)

    def _pad(s, cell_len=cell_len):
        return ' ' * (cell_len - len(s))

    # Loop through specs, fill in _tmp
    for r, spec_row in enumerate(specs):
        for c, spec in enumerate(spec_row):

            ref = grid_ref[r][c]
            if ref is None:
                if _tmp[r][c] == '':
                    _tmp[r][c] = empty_str + _pad(empty_str)
                continue

            cell_str = s_str + _get_cell_str(r, c, ref)

            if spec['colspan'] > 1:
                for cc in range(1, spec['colspan'] - 1):
                    _tmp[r][c + cc] = colspan_str + _pad(colspan_str)
                _tmp[r][c + spec['colspan'] - 1] = (
                    colspan_str + _pad(colspan_str + e_str)) + e_str
            else:
                cell_str += e_str

            if spec['rowspan'] > 1:
                for rr in range(1, spec['rowspan'] - 1):
                    _tmp[r + rr][c] = rowspan_str + _pad(rowspan_str)
                for cc in range(spec['colspan']):
                    _tmp[r + spec['rowspan'] - 1][c + cc] = (
                        rowspan_str + _pad(rowspan_str))

            _tmp[r][c] = cell_str + _pad(cell_str)

    # Append grid_str using data from _tmp in the correct order
    for r in row_seq[::-1]:
        grid_str += sp.join(_tmp[r]) + '\n'

    # Append grid_str to include insets info
    if insets:
        grid_str += "\nWith insets:\n"
        for i_inset, inset in enumerate(insets):

            r = inset['cell'][0] - 1
            c = inset['cell'][1] - 1
            ref = grid_ref[r][c]

            grid_str += (
                s_str + ','.join(insets_ref[i_inset]) + e_str +
                ' over ' +
                s_str + _get_cell_str(r, c, ref) + e_str + '\n'
            )

    # Add subplot titles

    # If shared_axes is False (default) use list_of_domains
    # This is used for insets and irregular layouts
    if not shared_xaxes and not shared_yaxes:
        x_dom = list_of_domains[::2]
        y_dom = list_of_domains[1::2]
        subtitle_pos_x = []
        subtitle_pos_y = []
        for x_domains in x_dom:
            subtitle_pos_x.append(sum(x_domains) / 2)
        for y_domains in y_dom:
            subtitle_pos_y.append(y_domains[1])
    # If shared_axes is True the domin of each subplot is not returned so the
    # title position must be calculated for each subplot
    else:
        subtitle_pos_x = [None] * cols
        subtitle_pos_y = [None] * rows
        delt_x = (x_e - x_s)
        for index in range(cols):
            subtitle_pos_x[index] = ((delt_x / 2) +
                                     ((delt_x + horizontal_spacing) * index))
        subtitle_pos_x *= rows
        for index in range(rows):
            subtitle_pos_y[index] = (1 - ((y_e + vertical_spacing) * index))
        subtitle_pos_y *= cols
        subtitle_pos_y = sorted(subtitle_pos_y, reverse=True)

    plot_titles = []
    for index in range(len(subplot_titles)):
        if not subplot_titles[index]:
            pass
        else:
            plot_titles.append({'y': subtitle_pos_y[index],
                                'xref': 'paper',
                                'x': subtitle_pos_x[index],
                                'yref': 'paper',
                                'text': subplot_titles[index],
                                'showarrow': False,
                                'font': graph_objs.Font(size=16),
                                'xanchor': 'center',
                                'yanchor': 'bottom'
                                })

            layout['annotations'] = plot_titles

    if print_grid:
        print(grid_str)

    fig = graph_objs.Figure(layout=layout)

    fig._grid_ref = grid_ref
    fig._grid_str = grid_str

    return fig


def get_valid_graph_obj(obj, obj_type=None):
    """Returns a new graph object that is guaranteed to pass validate().

    CAREFUL: this will *silently* strip out invalid pieces of the object.

    """
    # TODO: Deprecate or move. #283
    from plotly.graph_objs import graph_objs
    try:
        new_obj = graph_objs.get_class_instance_by_name(
            obj.__class__.__name__)
    except KeyError:
        try:
            new_obj = graph_objs.get_class_instance_by_name(obj_type)
        except KeyError:
            raise exceptions.PlotlyError(
                "'{0}' nor '{1}' are recognizable graph_objs.".
                format(obj.__class__.__name__, obj_type))
    if isinstance(new_obj, list):
        new_obj += obj
    else:
        for key, val in list(obj.items()):
            new_obj[key] = val
    new_obj.force_clean()
    return new_obj


def validate(obj, obj_type):
    """Validate a dictionary, list, or graph object as 'obj_type'.

    This will not alter the 'obj' referenced in the call signature. It will
    raise an error if the 'obj' reference could not be instantiated as a
    valid 'obj_type' graph object.

    """
    # TODO: Deprecate or move. #283
    from plotly.graph_objs import graph_objs
    try:
        obj_type = graph_objs.KEY_TO_NAME[obj_type]
    except KeyError:
        pass
    try:
        test_obj = graph_objs.get_class_instance_by_name(obj_type, obj)
    except KeyError:
        raise exceptions.PlotlyError(
            "'{0}' is not a recognizable graph_obj.".
            format(obj_type))


def _replace_newline(obj):
    """Replaces '\n' with '<br>' for all strings in a collection."""
    if isinstance(obj, dict):
        d = dict()
        for key, val in list(obj.items()):
            d[key] = _replace_newline(val)
        return d
    elif isinstance(obj, list):
        l = list()
        for index, entry in enumerate(obj):
            l += [_replace_newline(entry)]
        return l
    elif isinstance(obj, six.string_types):
        s = obj.replace('\n', '<br>')
        if s != obj:
            warnings.warn("Looks like you used a newline character: '\\n'.\n\n"
                          "Plotly uses a subset of HTML escape characters\n"
                          "to do things like newline (<br>), bold (<b></b>),\n"
                          "italics (<i></i>), etc. Your newline characters \n"
                          "have been converted to '<br>' so they will show \n"
                          "up right on your Plotly figure!")
        return s
    else:
        return obj  # we return the actual reference... but DON'T mutate.


if _ipython_imported:
    class PlotlyDisplay(IPython.core.display.HTML):
        """An IPython display object for use with plotly urls

        PlotlyDisplay objects should be instantiated with a url for a plot.
        IPython will *choose* the proper display representation from any
        Python object, and using provided methods if they exist. By defining
        the following, if an HTML display is unusable, the PlotlyDisplay
        object can provide alternate representations.

        """
        def __init__(self, url, width, height):
            self.resource = url
            self.embed_code = get_embed(url, width=width, height=height)
            super(PlotlyDisplay, self).__init__(data=self.embed_code)

        def _repr_html_(self):
            return self.embed_code


def return_figure_from_figure_or_data(figure_or_data, validate_figure):
    if isinstance(figure_or_data, dict):
        figure = figure_or_data
    elif isinstance(figure_or_data, list):
        figure = {'data': figure_or_data}
    else:
        raise exceptions.PlotlyError("The `figure_or_data` positional "
                                     "argument must be either "
                                     "`dict`-like or `list`-like.")
    if validate_figure:
        try:
            validate(figure, obj_type='Figure')
        except exceptions.PlotlyError as err:
            raise exceptions.PlotlyError("Invalid 'figure_or_data' argument. "
                                         "Plotly will not be able to properly "
                                         "parse the resulting JSON. If you "
                                         "want to send this 'figure_or_data' "
                                         "to Plotly anyway (not recommended), "
                                         "you can set 'validate=False' as a "
                                         "plot option.\nHere's why you're "
                                         "seeing this error:\n\n{0}"
                                         "".format(err))
        if not figure['data']:
            raise exceptions.PlotlyEmptyDataError(
                "Empty data list found. Make sure that you populated the "
                "list of data objects you're sending and try again.\n"
                "Questions? support@plot.ly"
            )

    return figure

# Default colours for finance charts
_DEFAULT_INCREASING_COLOR = '#3D9970'  # http://clrs.cc
_DEFAULT_DECREASING_COLOR = '#FF4136'


class FigureFactory(object):
    """
    BETA functions to create specific chart types.

    This is beta as in: subject to change in a backwards incompatible way
    without notice.

    Supported chart types include candlestick, open high low close, quiver,
    and streamline. See FigureFactory.create_candlestick,
    FigureFactory.create_ohlc, FigureFactory.create_quiver, or
    FigureFactory.create_streamline for for more infomation and examples of a
    specific chart type.
    """

    @staticmethod
    def _validate_equal_length(*args):
        """
        Validates that data lists or ndarrays are the same length.

        :raises: (PlotlyError) If any data lists are not the same length.
        """
        length = len(args[0])
        if any(len(lst) != length for lst in args):
            raise exceptions.PlotlyError("Oops! Your data lists or ndarrays "
                                         "should be the same length.")

    @staticmethod
    def _validate_ohlc(open, high, low, close, direction, **kwargs):
        """
        ohlc and candlestick specific validations

        Specifically, this checks that the high value is the greatest value and
        the low value is the lowest value in each unit.

        See FigureFactory.create_ohlc() or FigureFactory.create_candlestick()
        for params

        :raises: (PlotlyError) If the high value is not the greatest value in
            each unit.
        :raises: (PlotlyError) If the low value is not the lowest value in each
            unit.
        :raises: (PlotlyError) If direction is not 'increasing' or 'decreasing'
        """
        for lst in [open, low, close]:
            for index in range(len(high)):
                if high[index] < lst[index]:
                    raise exceptions.PlotlyError("Oops! Looks like some of "
                                                 "your high values are less "
                                                 "the corresponding open, "
                                                 "low, or close values. "
                                                 "Double check that your data "
                                                 "is entered in O-H-L-C order")

        for lst in [open, high, close]:
            for index in range(len(low)):
                if low[index] > lst[index]:
                    raise exceptions.PlotlyError("Oops! Looks like some of "
                                                 "your low values are greater "
                                                 "than the corresponding high"
                                                 ", open, or close values. "
                                                 "Double check that your data "
                                                 "is entered in O-H-L-C order")

        direction_opts = ('increasing', 'decreasing', 'both')
        if direction not in direction_opts:
            raise exceptions.PlotlyError("direction must be defined as "
                                         "'increasing', 'decreasing', or "
                                         "'both'")

    @staticmethod
    def _validate_distplot(hist_data, curve_type):
        """
        distplot specific validations

        :raises: (PlotlyError) If hist_data is not a list of lists
        :raises: (PlotlyError) If curve_type is not valid (i.e. not 'kde' or
            'normal').
        """
        try:
            import pandas as pd
            _pandas_imported = True
        except ImportError:
            _pandas_imported = False

        hist_data_types = (list,)
        if _numpy_imported:
            hist_data_types += (np.ndarray,)
        if _pandas_imported:
            hist_data_types += (pd.core.series.Series,)

        if not isinstance(hist_data[0], hist_data_types):
                raise exceptions.PlotlyError("Oops, this function was written "
                                             "to handle multiple datasets, if "
                                             "you want to plot just one, make "
                                             "sure your hist_data variable is "
                                             "still a list of lists, i.e. x = "
                                             "[1, 2, 3] -> x = [[1, 2, 3]]")

        curve_opts = ('kde', 'normal')
        if curve_type not in curve_opts:
            raise exceptions.PlotlyError("curve_type must be defined as "
                                         "'kde' or 'normal'")

        if _scipy_imported is False:
            raise ImportError("FigureFactory.create_distplot requires scipy")

    @staticmethod
    def _validate_positive_scalars(**kwargs):
        """
        Validates that all values given in key/val pairs are positive.

        Accepts kwargs to improve Exception messages.

        :raises: (PlotlyError) If any value is < 0 or raises.
        """
        for key, val in kwargs.items():
            try:
                if val <= 0:
                    raise ValueError('{} must be > 0, got {}'.format(key, val))
            except TypeError:
                raise exceptions.PlotlyError('{} must be a number, got {}'
                                             .format(key, val))

    @staticmethod
    def _validate_streamline(x, y):
        """
        streamline specific validations

        Specifically, this checks that x and y are both evenly spaced,
        and that the package numpy is available.

        See FigureFactory.create_streamline() for params

        :raises: (ImportError) If numpy is not available.
        :raises: (PlotlyError) If x is not evenly spaced.
        :raises: (PlotlyError) If y is not evenly spaced.
        """
        if _numpy_imported is False:
            raise ImportError("FigureFactory.create_streamline requires numpy")
        for index in range(len(x) - 1):
            if ((x[index + 1] - x[index]) - (x[1] - x[0])) > .0001:
                raise exceptions.PlotlyError("x must be a 1 dimensional, "
                                             "evenly spaced array")
        for index in range(len(y) - 1):
            if ((y[index + 1] - y[index]) -
               (y[1] - y[0])) > .0001:
                raise exceptions.PlotlyError("y must be a 1 dimensional, "
                                             "evenly spaced array")

    @staticmethod
    def _flatten(array):
        """
        Uses list comprehension to flatten array

        :param (array): An iterable to flatten
        :raises (PlotlyError): If iterable is not nested.
        :rtype (list): The flattened list.
        """
        try:
            return [item for sublist in array for item in sublist]
        except TypeError:
            raise exceptions.PlotlyError("Your data array could not be "
                                         "flattened! Make sure your data is "
                                         "entered as lists or ndarrays!")

    @staticmethod
    def create_quiver(x, y, u, v, scale=.1, arrow_scale=.3,
                      angle=math.pi / 9, **kwargs):
        """
        Returns data for a quiver plot.

        :param (list|ndarray) x: x coordinates of the arrow locations
        :param (list|ndarray) y: y coordinates of the arrow locations
        :param (list|ndarray) u: x components of the arrow vectors
        :param (list|ndarray) v: y components of the arrow vectors
        :param (float in [0,1]) scale: scales size of the arrows(ideally to
            avoid overlap). Default = .1
        :param (float in [0,1]) arrow_scale: value multiplied to length of barb
            to get length of arrowhead. Default = .3
        :param (angle in radians) angle: angle of arrowhead. Default = pi/9
        :param kwargs: kwargs passed through plotly.graph_objs.Scatter
            for more information on valid kwargs call
            help(plotly.graph_objs.Scatter)

        :rtype (dict): returns a representation of quiver figure.

        Example 1: Trivial Quiver
        ```
        import plotly.plotly as py
        from plotly.tools import FigureFactory as FF

        import math

        # 1 Arrow from (0,0) to (1,1)
        fig = FF.create_quiver(x=[0], y=[0],
                               u=[1], v=[1],
                               scale=1)

        py.plot(fig, filename='quiver')
        ```

        Example 2: Quiver plot using meshgrid
        ```
        import plotly.plotly as py
        from plotly.tools import FigureFactory as FF

        import numpy as np
        import math

        # Add data
        x,y = np.meshgrid(np.arange(0, 2, .2), np.arange(0, 2, .2))
        u = np.cos(x)*y
        v = np.sin(x)*y

        #Create quiver
        fig = FF.create_quiver(x, y, u, v)

        # Plot
        py.plot(fig, filename='quiver')
        ```

        Example 3: Styling the quiver plot
        ```
        import plotly.plotly as py
        from plotly.tools import FigureFactory as FF
        import numpy as np
        import math

        # Add data
        x, y = np.meshgrid(np.arange(-np.pi, math.pi, .5),
                           np.arange(-math.pi, math.pi, .5))
        u = np.cos(x)*y
        v = np.sin(x)*y

        # Create quiver
        fig = FF.create_quiver(x, y, u, v, scale=.2,
                               arrow_scale=.3,
                               angle=math.pi/6,
                               name='Wind Velocity',
                               line=Line(width=1))

        # Add title to layout
        fig['layout'].update(title='Quiver Plot')

        # Plot
        py.plot(fig, filename='quiver')
        ```
        """
<<<<<<< HEAD
        # TODO: protected until #282
        from plotly.graph_objs import graph_objs
        FigureFactory.validate_equal_length(x, y, u, v)
        FigureFactory.validate_positive_scalars(arrow_scale=arrow_scale,
                                                scale=scale)
=======
        FigureFactory._validate_equal_length(x, y, u, v)
        FigureFactory._validate_positive_scalars(arrow_scale=arrow_scale,
                                                 scale=scale)
>>>>>>> 2a224830

        barb_x, barb_y = _Quiver(x, y, u, v, scale,
                                 arrow_scale, angle).get_barbs()
        arrow_x, arrow_y = _Quiver(x, y, u, v, scale,
                                   arrow_scale, angle).get_quiver_arrows()
        quiver = graph_objs.Scatter(x=barb_x + arrow_x,
                                    y=barb_y + arrow_y,
                                    mode='lines', **kwargs)

        data = [quiver]
        layout = graph_objs.Layout(hovermode='closest')

        return dict(data=data, layout=layout)

    @staticmethod
    def create_streamline(x, y, u, v,
                          density=1, angle=math.pi / 9,
                          arrow_scale=.09, **kwargs):
        """
        Returns data for a streamline plot.

        :param (list|ndarray) x: 1 dimensional, evenly spaced list or array
        :param (list|ndarray) y: 1 dimensional, evenly spaced list or array
        :param (ndarray) u: 2 dimensional array
        :param (ndarray) v: 2 dimensional array
        :param (float|int) density: controls the density of streamlines in
            plot. This is multiplied by 30 to scale similiarly to other
            available streamline functions such as matplotlib.
            Default = 1
        :param (angle in radians) angle: angle of arrowhead. Default = pi/9
        :param (float in [0,1]) arrow_scale: value to scale length of arrowhead
            Default = .09
        :param kwargs: kwargs passed through plotly.graph_objs.Scatter
            for more information on valid kwargs call
            help(plotly.graph_objs.Scatter)

        :rtype (dict): returns a representation of streamline figure.

        Example 1: Plot simple streamline and increase arrow size
        ```
        import plotly.plotly as py
        from plotly.tools import FigureFactory as FF

        import numpy as np
        import math

        # Add data
        x = np.linspace(-3, 3, 100)
        y = np.linspace(-3, 3, 100)
        Y, X = np.meshgrid(x, y)
        u = -1 - X**2 + Y
        v = 1 + X - Y**2
        u = u.T  # Transpose
        v = v.T  # Transpose

        # Create streamline
        fig = FF.create_streamline(x, y, u, v,
                                   arrow_scale=.1)

        # Plot
        py.plot(fig, filename='streamline')
        ```

        Example 2: from nbviewer.ipython.org/github/barbagroup/AeroPython
        ```
        import plotly.plotly as py
        from plotly.tools import FigureFactory as FF

        import numpy as np
        import math

        # Add data
        N = 50
        x_start, x_end = -2.0, 2.0
        y_start, y_end = -1.0, 1.0
        x = np.linspace(x_start, x_end, N)
        y = np.linspace(y_start, y_end, N)
        X, Y = np.meshgrid(x, y)
        ss = 5.0
        x_s, y_s = -1.0, 0.0

        # Compute the velocity field on the mesh grid
        u_s = ss/(2*np.pi) * (X-x_s)/((X-x_s)**2 + (Y-y_s)**2)
        v_s = ss/(2*np.pi) * (Y-y_s)/((X-x_s)**2 + (Y-y_s)**2)

        # Create streamline
        fig = FF.create_streamline(x, y, u_s, v_s,
                                   density=2, name='streamline')

        # Add source point
        point = Scatter(x=[x_s], y=[y_s], mode='markers',
                        marker=Marker(size=14), name='source point')

        # Plot
        fig['data'].append(point)
        py.plot(fig, filename='streamline')
        ```
        """
<<<<<<< HEAD
        # TODO: protected until #282
        from plotly.graph_objs import graph_objs
        FigureFactory.validate_equal_length(x, y)
        FigureFactory.validate_equal_length(u, v)
        FigureFactory.validate_streamline(x, y)
        FigureFactory.validate_positive_scalars(density=density,
=======
        FigureFactory._validate_equal_length(x, y)
        FigureFactory._validate_equal_length(u, v)
        FigureFactory._validate_streamline(x, y)
        FigureFactory._validate_positive_scalars(density=density,
>>>>>>> 2a224830
                                                arrow_scale=arrow_scale)

        streamline_x, streamline_y = _Streamline(x, y, u, v,
                                                 density, angle,
                                                 arrow_scale).sum_streamlines()
        arrow_x, arrow_y = _Streamline(x, y, u, v,
                                       density, angle,
                                       arrow_scale).get_streamline_arrows()

        streamline = graph_objs.Scatter(x=streamline_x + arrow_x,
                                        y=streamline_y + arrow_y,
                                        mode='lines', **kwargs)

        data = [streamline]
        layout = graph_objs.Layout(hovermode='closest')

        return dict(data=data, layout=layout)

    @staticmethod
    def _make_increasing_ohlc(open, high, low, close, dates, **kwargs):
        """
        Makes increasing ohlc sticks

        _make_increasing_ohlc() and _make_decreasing_ohlc separate the
        increasing trace from the decreasing trace so kwargs (such as
        color) can be passed separately to increasing or decreasing traces
        when direction is set to 'increasing' or 'decreasing' in
        FigureFactory.create_candlestick()

        :param (list) open: opening values
        :param (list) high: high values
        :param (list) low: low values
        :param (list) close: closing values
        :param (list) dates: list of datetime objects. Default: None
        :param kwargs: kwargs to be passed to increasing trace via
            plotly.graph_objs.Scatter.

        :rtype (trace) ohlc_incr_data: Scatter trace of all increasing ohlc
            sticks.
        """
        (flat_increase_x,
         flat_increase_y,
         text_increase) = _OHLC(open, high, low, close, dates).get_increase()

        if 'name' in kwargs:
            showlegend = True
        else:
            kwargs.setdefault('name', 'Increasing')
            showlegend = False

        kwargs.setdefault('line', dict(color=_DEFAULT_INCREASING_COLOR,
                                       width=1))
        kwargs.setdefault('text', text_increase)

        ohlc_incr = dict(type='scatter',
                         x=flat_increase_x,
                         y=flat_increase_y,
                         mode='lines',
                         showlegend=showlegend,
                         **kwargs)
        return ohlc_incr

    @staticmethod
    def _make_decreasing_ohlc(open, high, low, close, dates, **kwargs):
        """
        Makes decreasing ohlc sticks

        :param (list) open: opening values
        :param (list) high: high values
        :param (list) low: low values
        :param (list) close: closing values
        :param (list) dates: list of datetime objects. Default: None
        :param kwargs: kwargs to be passed to increasing trace via
            plotly.graph_objs.Scatter.

        :rtype (trace) ohlc_decr_data: Scatter trace of all decreasing ohlc
            sticks.
        """
        (flat_decrease_x,
         flat_decrease_y,
         text_decrease) = _OHLC(open, high, low, close, dates).get_decrease()

        kwargs.setdefault('line', dict(color=_DEFAULT_DECREASING_COLOR,
                                       width=1))
        kwargs.setdefault('text', text_decrease)
        kwargs.setdefault('showlegend', False)
        kwargs.setdefault('name', 'Decreasing')

        ohlc_decr = dict(type='scatter',
                         x=flat_decrease_x,
                         y=flat_decrease_y,
                         mode='lines',
                         **kwargs)
        return ohlc_decr

    @staticmethod
    def create_ohlc(open, high, low, close,
                    dates=None, direction='both',
                    **kwargs):
        """
        BETA function that creates an ohlc chart

        :param (list) open: opening values
        :param (list) high: high values
        :param (list) low: low values
        :param (list) close: closing
        :param (list) dates: list of datetime objects. Default: None
        :param (string) direction: direction can be 'increasing', 'decreasing',
            or 'both'. When the direction is 'increasing', the returned figure
            consists of all units where the close value is greater than the
            corresponding open value, and when the direction is 'decreasing',
            the returned figure consists of all units where the close value is
            less than or equal to the corresponding open value. When the
            direction is 'both', both increasing and decreasing units are
            returned. Default: 'both'
        :param kwargs: kwargs passed through plotly.graph_objs.Scatter.
            These kwargs describe other attributes about the ohlc Scatter trace
            such as the color or the legend name. For more information on valid
            kwargs call help(plotly.graph_objs.Scatter)

        :rtype (dict): returns a representation of an ohlc chart figure.

        Example 1: Simple OHLC chart from a Pandas DataFrame
        ```
        import plotly.plotly as py
        from plotly.tools import FigureFactory as FF
        from datetime import datetime

        import pandas.io.data as web

        df = web.DataReader("aapl", 'yahoo', datetime(2008, 8, 15), datetime(2008, 10, 15))
        fig = FF.create_ohlc(df.Open, df.High, df.Low, df.Close, dates=df.index)

        py.plot(fig, filename='finance/aapl-ohlc')
        ```

        Example 2: Add text and annotations to the OHLC chart
        ```
        import plotly.plotly as py
        from plotly.tools import FigureFactory as FF
        from datetime import datetime

        import pandas.io.data as web

        df = web.DataReader("aapl", 'yahoo', datetime(2008, 8, 15), datetime(2008, 10, 15))
        fig = FF.create_ohlc(df.Open, df.High, df.Low, df.Close, dates=df.index)

        # Update the fig - all options here: https://plot.ly/python/reference/#Layout
        fig['layout'].update({
            'title': 'The Great Recession',
            'yaxis': {'title': 'AAPL Stock'},
            'shapes': [{
                'x0': '2008-09-15', 'x1': '2008-09-15', 'type': 'line',
                'y0': 0, 'y1': 1, 'xref': 'x', 'yref': 'paper',
                'line': {'color': 'rgb(40,40,40)', 'width': 0.5}
            }],
            'annotations': [{
                'text': "the fall of Lehman Brothers",
                'x': '2008-09-15', 'y': 1.02,
                'xref': 'x', 'yref': 'paper',
                'showarrow': False, 'xanchor': 'left'
            }]
        })

        py.plot(fig, filename='finance/aapl-recession-ohlc', validate=False)
        ```

        Example 3: Customize the OHLC colors
        ```
        import plotly.plotly as py
        from plotly.tools import FigureFactory as FF
        from plotly.graph_objs import Line, Marker
        from datetime import datetime

        import pandas.io.data as web

        df = web.DataReader("aapl", 'yahoo', datetime(2008, 1, 1), datetime(2009, 4, 1))

        # Make increasing ohlc sticks and customize their color and name
        fig_increasing = FF.create_ohlc(df.Open, df.High, df.Low, df.Close, dates=df.index,
            direction='increasing', name='AAPL',
            line=Line(color='rgb(150, 200, 250)'))

        # Make decreasing ohlc sticks and customize their color and name
        fig_decreasing = FF.create_ohlc(df.Open, df.High, df.Low, df.Close, dates=df.index,
            direction='decreasing',
            line=Line(color='rgb(128, 128, 128)'))

        # Initialize the figure
        fig = fig_increasing

        # Add decreasing data with .extend()
        fig['data'].extend(fig_decreasing['data'])

        py.iplot(fig, filename='finance/aapl-ohlc-colors', validate=False)
        ```

        Example 4: OHLC chart with datetime objects
        ```
        import plotly.plotly as py
        from plotly.tools import FigureFactory as FF

        from datetime import datetime

        # Add data
        open_data = [33.0, 33.3, 33.5, 33.0, 34.1]
        high_data = [33.1, 33.3, 33.6, 33.2, 34.8]
        low_data = [32.7, 32.7, 32.8, 32.6, 32.8]
        close_data = [33.0, 32.9, 33.3, 33.1, 33.1]
        dates = [datetime(year=2013, month=10, day=10),
                 datetime(year=2013, month=11, day=10),
                 datetime(year=2013, month=12, day=10),
                 datetime(year=2014, month=1, day=10),
                 datetime(year=2014, month=2, day=10)]

        # Create ohlc
        fig = FF.create_ohlc(open_data, high_data,
            low_data, close_data, dates=dates)

        py.iplot(fig, filename='finance/simple-ohlc', validate=False)
        ```
        """
        # TODO: protected until #282
        from plotly.graph_objs import graph_objs
        if dates is not None:
            FigureFactory._validate_equal_length(open, high, low, close, dates)
        else:
            FigureFactory._validate_equal_length(open, high, low, close)
        FigureFactory._validate_ohlc(open, high, low, close, direction,
                                    **kwargs)

        if direction is 'increasing':
            ohlc_incr = FigureFactory._make_increasing_ohlc(open, high,
                                                            low, close,
                                                            dates, **kwargs)
            data = [ohlc_incr]
        elif direction is 'decreasing':
            ohlc_decr = FigureFactory._make_decreasing_ohlc(open, high,
                                                            low, close,
                                                            dates, **kwargs)
            data = [ohlc_decr]
        else:
            ohlc_incr = FigureFactory._make_increasing_ohlc(open, high,
                                                            low, close,
                                                            dates, **kwargs)
            ohlc_decr = FigureFactory._make_decreasing_ohlc(open, high,
                                                            low, close,
                                                            dates, **kwargs)
            data = [ohlc_incr, ohlc_decr]

        layout = graph_objs.Layout(xaxis=dict(zeroline=False),
                                   hovermode='closest')

        return dict(data=data, layout=layout)

    @staticmethod
    def _make_increasing_candle(open, high, low, close, dates, **kwargs):
        """
        Makes boxplot trace for increasing candlesticks

        _make_increasing_candle() and _make_decreasing_candle separate the
        increasing traces from the decreasing traces so kwargs (such as
        color) can be passed separately to increasing or decreasing traces
        when direction is set to 'increasing' or 'decreasing' in
        FigureFactory.create_candlestick()

        :param (list) open: opening values
        :param (list) high: high values
        :param (list) low: low values
        :param (list) close: closing values
        :param (list) dates: list of datetime objects. Default: None
        :param kwargs: kwargs to be passed to increasing trace via
            plotly.graph_objs.Scatter.

        :rtype (list) candle_incr_data: list of the box trace for
            increasing candlesticks.
        """
        increase_x, increase_y = _Candlestick(
            open, high, low, close, dates, **kwargs).get_candle_increase()

        if 'line' in kwargs:
            kwargs.setdefault('fillcolor', kwargs['line']['color'])
        else:
            kwargs.setdefault('fillcolor', _DEFAULT_INCREASING_COLOR)
        if 'name' in kwargs:
            kwargs.setdefault('showlegend', True)
        else:
            kwargs.setdefault('showlegend', False)
        kwargs.setdefault('name', 'Increasing')
        kwargs.setdefault('line', dict(color=_DEFAULT_INCREASING_COLOR))

        candle_incr_data = dict(type='box',
                                x=increase_x,
                                y=increase_y,
                                whiskerwidth=0,
                                boxpoints=False,
                                **kwargs)

        return [candle_incr_data]

    @staticmethod
    def _make_decreasing_candle(open, high, low, close, dates, **kwargs):
        """
        Makes boxplot trace for decreasing candlesticks

        :param (list) open: opening values
        :param (list) high: high values
        :param (list) low: low values
        :param (list) close: closing values
        :param (list) dates: list of datetime objects. Default: None
        :param kwargs: kwargs to be passed to decreasing trace via
            plotly.graph_objs.Scatter.

        :rtype (list) candle_decr_data: list of the box trace for
            decreasing candlesticks.
        """

        decrease_x, decrease_y = _Candlestick(
            open, high, low, close, dates, **kwargs).get_candle_decrease()

        if 'line' in kwargs:
            kwargs.setdefault('fillcolor', kwargs['line']['color'])
        else:
            kwargs.setdefault('fillcolor', _DEFAULT_DECREASING_COLOR)
        kwargs.setdefault('showlegend', False)
        kwargs.setdefault('line', dict(color=_DEFAULT_DECREASING_COLOR))
        kwargs.setdefault('name', 'Decreasing')

        candle_decr_data = dict(type='box',
                                x=decrease_x,
                                y=decrease_y,
                                whiskerwidth=0,
                                boxpoints=False,
                                **kwargs)

        return [candle_decr_data]

    @staticmethod
    def create_candlestick(open, high, low, close,
                           dates=None, direction='both', **kwargs):
        """
        BETA function that creates a candlestick chart

        :param (list) open: opening values
        :param (list) high: high values
        :param (list) low: low values
        :param (list) close: closing values
        :param (list) dates: list of datetime objects. Default: None
        :param (string) direction: direction can be 'increasing', 'decreasing',
            or 'both'. When the direction is 'increasing', the returned figure
            consists of all candlesticks where the close value is greater than
            the corresponding open value, and when the direction is
            'decreasing', the returned figure consists of all candlesticks
            where the close value is less than or equal to the corresponding
            open value. When the direction is 'both', both increasing and
            decreasing candlesticks are returned. Default: 'both'
        :param kwargs: kwargs passed through plotly.graph_objs.Scatter.
            These kwargs describe other attributes about the ohlc Scatter trace
            such as the color or the legend name. For more information on valid
            kwargs call help(plotly.graph_objs.Scatter)

        :rtype (dict): returns a representation of candlestick chart figure.

        Example 1: Simple candlestick chart from a Pandas DataFrame
        ```
        import plotly.plotly as py
        from plotly.tools import FigureFactory as FF
        from datetime import datetime

        import pandas.io.data as web

        df = web.DataReader("aapl", 'yahoo', datetime(2007, 10, 1), datetime(2009, 4, 1))
        fig = FF.create_candlestick(df.Open, df.High, df.Low, df.Close, dates=df.index)
        py.plot(fig, filename='finance/aapl-candlestick', validate=False)
        ```

        Example 2: Add text and annotations to the candlestick chart
        ```
        fig = FF.create_candlestick(df.Open, df.High, df.Low, df.Close, dates=df.index)
        # Update the fig - all options here: https://plot.ly/python/reference/#Layout
        fig['layout'].update({
            'title': 'The Great Recession',
            'yaxis': {'title': 'AAPL Stock'},
            'shapes': [{
                'x0': '2007-12-01', 'x1': '2007-12-01',
                'y0': 0, 'y1': 1, 'xref': 'x', 'yref': 'paper',
                'line': {'color': 'rgb(30,30,30)', 'width': 1}
            }],
            'annotations': [{
                'x': '2007-12-01', 'y': 0.05, 'xref': 'x', 'yref': 'paper',
                'showarrow': False, 'xanchor': 'left',
                'text': 'Official start of the recession'
            }]
        })
        py.plot(fig, filename='finance/aapl-recession-candlestick', validate=False)
        ```

        Example 3: Customize the candlestick colors
        ```
        import plotly.plotly as py
        from plotly.tools import FigureFactory as FF
        from plotly.graph_objs import Line, Marker
        from datetime import datetime

        import pandas.io.data as web

        df = web.DataReader("aapl", 'yahoo', datetime(2008, 1, 1), datetime(2009, 4, 1))

        # Make increasing candlesticks and customize their color and name
        fig_increasing = FF.create_candlestick(df.Open, df.High, df.Low, df.Close, dates=df.index,
            direction='increasing', name='AAPL',
            marker=Marker(color='rgb(150, 200, 250)'),
            line=Line(color='rgb(150, 200, 250)'))

        # Make decreasing candlesticks and customize their color and name
        fig_decreasing = FF.create_candlestick(df.Open, df.High, df.Low, df.Close, dates=df.index,
            direction='decreasing',
            marker=Marker(color='rgb(128, 128, 128)'),
            line=Line(color='rgb(128, 128, 128)'))

        # Initialize the figure
        fig = fig_increasing

        # Add decreasing data with .extend()
        fig['data'].extend(fig_decreasing['data'])

        py.iplot(fig, filename='finance/aapl-candlestick-custom', validate=False)
        ```

        Example 4: Candlestick chart with datetime objects
        ```
        import plotly.plotly as py
        from plotly.tools import FigureFactory as FF

        from datetime import datetime

        # Add data
        open_data = [33.0, 33.3, 33.5, 33.0, 34.1]
        high_data = [33.1, 33.3, 33.6, 33.2, 34.8]
        low_data = [32.7, 32.7, 32.8, 32.6, 32.8]
        close_data = [33.0, 32.9, 33.3, 33.1, 33.1]
        dates = [datetime(year=2013, month=10, day=10),
                 datetime(year=2013, month=11, day=10),
                 datetime(year=2013, month=12, day=10),
                 datetime(year=2014, month=1, day=10),
                 datetime(year=2014, month=2, day=10)]

        # Create ohlc
        fig = FF.create_candlestick(open_data, high_data,
            low_data, close_data, dates=dates)

        py.iplot(fig, filename='finance/simple-candlestick', validate=False)
        ```
        """
        # TODO: protected until #282
        from plotly.graph_objs import graph_objs
        if dates is not None:
            FigureFactory._validate_equal_length(open, high, low, close, dates)
        else:
            FigureFactory._validate_equal_length(open, high, low, close)
        FigureFactory._validate_ohlc(open, high, low, close, direction,
                                    **kwargs)

        if direction is 'increasing':
            candle_incr_data = FigureFactory._make_increasing_candle(
                open, high, low, close, dates, **kwargs)
            data = candle_incr_data
        elif direction is 'decreasing':
            candle_decr_data = FigureFactory._make_decreasing_candle(
                open, high, low, close, dates, **kwargs)
            data = candle_decr_data
        else:
            candle_incr_data = FigureFactory._make_increasing_candle(
                open, high, low, close, dates, **kwargs)
            candle_decr_data = FigureFactory._make_decreasing_candle(
                open, high, low, close, dates, **kwargs)
            data = candle_incr_data + candle_decr_data

        layout = graph_objs.Layout()
        return dict(data=data, layout=layout)

    @staticmethod
    def create_distplot(hist_data, group_labels,
                        bin_size=1., curve_type='kde',
                        colors=[], rug_text=[],
                        show_hist=True, show_curve=True,
                        show_rug=True):
        """
        BETA function that creates a distplot similar to seaborn.distplot

        The distplot can be composed of all or any combination of the following
        3 components: (1) histogram, (2) curve: (a) kernal density estimation
        or (b) normal curve, and (3) rug plot. Additionally, multiple distplots
        (from multiple datasets) can be created in the same plot.

        :param (list[list]) hist_data: Use list of lists to plot multiple data
            sets on the same plot.
        :param (list[str]) group_labels: Names for each data set.
        :param (float) bin_size: Size of histogram bins. Default = 1.
        :param (str) curve_type: 'kde' or 'normal'. Default = 'kde'
        :param (bool) show_hist: Add histogram to distplot? Default = True
        :param (bool) show_curve: Add curve to distplot? Default = True
        :param (bool) show_rug: Add rug to distplot? Default = True
        :param (list[str]) colors: Colors for traces.
        :param (list[list]) rug_text: Hovertext values for rug_plot,
        :return (dict): Representation of a distplot figure.

        Example 1: Simple distplot of 1 data set
        ```
        import plotly.plotly as py
        from plotly.tools import FigureFactory as FF

        hist_data = [[1.1, 1.1, 2.5, 3.0, 3.5,
                      3.5, 4.1, 4.4, 4.5, 4.5,
                      5.0, 5.0, 5.2, 5.5, 5.5,
                      5.5, 5.5, 5.5, 6.1, 7.0]]

        group_labels = ['distplot example']

        fig = FF.create_distplot(hist_data, group_labels)

        url = py.plot(fig, filename='Simple distplot', validate=False)
        ```

        Example 2: Two data sets and added rug text
        ```
        import plotly.plotly as py
        from plotly.tools import FigureFactory as FF

        # Add histogram data
        hist1_x = [0.8, 1.2, 0.2, 0.6, 1.6,
                   -0.9, -0.07, 1.95, 0.9, -0.2,
                   -0.5, 0.3, 0.4, -0.37, 0.6]
        hist2_x = [0.8, 1.5, 1.5, 0.6, 0.59,
                   1.0, 0.8, 1.7, 0.5, 0.8,
                   -0.3, 1.2, 0.56, 0.3, 2.2]

        # Group data together
        hist_data = [hist1_x, hist2_x]

        group_labels = ['2012', '2013']

        # Add text
        rug_text_1 = ['a1', 'b1', 'c1', 'd1', 'e1',
              'f1', 'g1', 'h1', 'i1', 'j1',
              'k1', 'l1', 'm1', 'n1', 'o1']

        rug_text_2 = ['a2', 'b2', 'c2', 'd2', 'e2',
              'f2', 'g2', 'h2', 'i2', 'j2',
              'k2', 'l2', 'm2', 'n2', 'o2']

        # Group text together
        rug_text_all = [rug_text_1, rug_text_2]

        # Create distplot
        fig = FF.create_distplot(
            hist_data, group_labels, rug_text=rug_text_all, bin_size=.2)

        # Add title
        fig['layout'].update(title='Dist Plot')

        # Plot!
        url = py.plot(fig, filename='Distplot with rug text', validate=False)
        ```

        Example 3: Plot with normal curve and hide rug plot
        ```
        import plotly.plotly as py
        from plotly.tools import FigureFactory as FF
        import numpy as np

        x1 = np.random.randn(190)
        x2 = np.random.randn(200)+1
        x3 = np.random.randn(200)-1
        x4 = np.random.randn(210)+2

        hist_data = [x1, x2, x3, x4]
        group_labels = ['2012', '2013', '2014', '2015']

        fig = FF.create_distplot(
            hist_data, group_labels, curve_type='normal',
            show_rug=False, bin_size=.4)

        url = py.plot(fig, filename='hist and normal curve', validate=False)

        Example 4: Distplot with Pandas
        ```
        import plotly.plotly as py
        from plotly.tools import FigureFactory as FF
        import numpy as np
        import pandas as pd

        df = pd.DataFrame({'2012': np.random.randn(200),
                           '2013': np.random.randn(200)+1})
        py.iplot(FF.create_distplot([df[c] for c in df.columns], df.columns),
                                    filename='examples/distplot with pandas',
                                    validate=False)
        ```
        """
        FigureFactory._validate_distplot(hist_data, curve_type)
        FigureFactory._validate_equal_length(hist_data, group_labels)

        hist = _Distplot(
            hist_data, group_labels, bin_size,
            curve_type, colors, rug_text,
            show_hist, show_curve).make_hist()

        if curve_type == 'normal':
            curve = _Distplot(
                hist_data, group_labels, bin_size,
                curve_type, colors, rug_text,
                show_hist, show_curve).make_normal()
        else:
            curve = _Distplot(
                hist_data, group_labels, bin_size,
                curve_type, colors, rug_text,
                show_hist, show_curve).make_kde()

        rug = _Distplot(
            hist_data, group_labels, bin_size,
            curve_type, colors, rug_text,
            show_hist, show_curve).make_rug()

        data = []
        if show_hist:
            data.append(hist)
        if show_curve:
            data.append(curve)
        if show_rug:
            data.append(rug)
            layout = graph_objs.Layout(
                barmode='overlay',
                hovermode='closest',
                legend=dict(traceorder='reversed'),
                xaxis1=dict(domain=[0.0, 1.0],
                            anchor='y2',
                            zeroline=False),
                yaxis1=dict(domain=[0.35, 1],
                            anchor='free',
                            position=0.0),
                yaxis2=dict(domain=[0, 0.25],
                            anchor='x1',
                            dtick=1,
                            showticklabels=False))
        else:
            layout = graph_objs.Layout(
                barmode='overlay',
                hovermode='closest',
                legend=dict(traceorder='reversed'),
                xaxis1=dict(domain=[0.0, 1.0],
                            anchor='y2',
                            zeroline=False),
                yaxis1=dict(domain=[0., 1],
                            anchor='free',
                            position=0.0))

        data = sum(data, [])
        dist_fig = dict(data=data, layout=layout)

        return dist_fig


class _Quiver(FigureFactory):
    """
    Refer to FigureFactory.create_quiver() for docstring
    """
    def __init__(self, x, y, u, v,
                 scale, arrow_scale, angle, **kwargs):
        try:
            x = FigureFactory._flatten(x)
        except exceptions.PlotlyError:
            pass

        try:
            y = FigureFactory._flatten(y)
        except exceptions.PlotlyError:
            pass

        try:
            u = FigureFactory._flatten(u)
        except exceptions.PlotlyError:
            pass

        try:
            v = FigureFactory._flatten(v)
        except exceptions.PlotlyError:
            pass

        self.x = x
        self.y = y
        self.u = u
        self.v = v
        self.scale = scale
        self.arrow_scale = arrow_scale
        self.angle = angle
        self.end_x = []
        self.end_y = []
        self.scale_uv()
        barb_x, barb_y = self.get_barbs()
        arrow_x, arrow_y = self.get_quiver_arrows()

    def scale_uv(self):
        """
        Scales u and v to avoid overlap of the arrows.

        u and v are added to x and y to get the
        endpoints of the arrows so a smaller scale value will
        result in less overlap of arrows.
        """
        self.u = [i * self.scale for i in self.u]
        self.v = [i * self.scale for i in self.v]

    def get_barbs(self):
        """
        Creates x and y startpoint and endpoint pairs

        After finding the endpoint of each barb this zips startpoint and
        endpoint pairs to create 2 lists: x_values for barbs and y values
        for barbs

        :rtype: (list, list) barb_x, barb_y: list of startpoint and endpoint
            x_value pairs separated by a None to create the barb of the arrow,
            and list of startpoint and endpoint y_value pairs separated by a
            None to create the barb of the arrow.
        """
        self.end_x = [i + j for i, j in zip(self.x, self.u)]
        self.end_y = [i + j for i, j in zip(self.y, self.v)]
        empty = [None] * len(self.x)
        barb_x = FigureFactory._flatten(zip(self.x, self.end_x, empty))
        barb_y = FigureFactory._flatten(zip(self.y, self.end_y, empty))
        return barb_x, barb_y

    def get_quiver_arrows(self):
        """
        Creates lists of x and y values to plot the arrows

        Gets length of each barb then calculates the length of each side of
        the arrow. Gets angle of barb and applies angle to each side of the
        arrowhead. Next uses arrow_scale to scale the length of arrowhead and
        creates x and y values for arrowhead point1 and point2. Finally x and y
        values for point1, endpoint and point2s for each arrowhead are
        separated by a None and zipped to create lists of x and y values for
        the arrows.

        :rtype: (list, list) arrow_x, arrow_y: list of point1, endpoint, point2
            x_values separated by a None to create the arrowhead and list of
            point1, endpoint, point2 y_values separated by a None to create
            the barb of the arrow.
        """
        dif_x = [i - j for i, j in zip(self.end_x, self.x)]
        dif_y = [i - j for i, j in zip(self.end_y, self.y)]

        # Get barb lengths(default arrow length = 30% barb length)
        barb_len = [None] * len(self.x)
        for index in range(len(barb_len)):
            barb_len[index] = math.hypot(dif_x[index], dif_y[index])

        # Make arrow lengths
        arrow_len = [None] * len(self.x)
        arrow_len = [i * self.arrow_scale for i in barb_len]

        # Get barb angles
        barb_ang = [None] * len(self.x)
        for index in range(len(barb_ang)):
            barb_ang[index] = math.atan2(dif_y[index], dif_x[index])

        # Set angles to create arrow
        ang1 = [i + self.angle for i in barb_ang]
        ang2 = [i - self.angle for i in barb_ang]

        cos_ang1 = [None] * len(ang1)
        for index in range(len(ang1)):
            cos_ang1[index] = math.cos(ang1[index])
        seg1_x = [i * j for i, j in zip(arrow_len, cos_ang1)]

        sin_ang1 = [None] * len(ang1)
        for index in range(len(ang1)):
            sin_ang1[index] = math.sin(ang1[index])
        seg1_y = [i * j for i, j in zip(arrow_len, sin_ang1)]

        cos_ang2 = [None] * len(ang2)
        for index in range(len(ang2)):
            cos_ang2[index] = math.cos(ang2[index])
        seg2_x = [i * j for i, j in zip(arrow_len, cos_ang2)]

        sin_ang2 = [None] * len(ang2)
        for index in range(len(ang2)):
            sin_ang2[index] = math.sin(ang2[index])
        seg2_y = [i * j for i, j in zip(arrow_len, sin_ang2)]

        # Set coordinates to create arrow
        for index in range(len(self.end_x)):
            point1_x = [i - j for i, j in zip(self.end_x, seg1_x)]
            point1_y = [i - j for i, j in zip(self.end_y, seg1_y)]
            point2_x = [i - j for i, j in zip(self.end_x, seg2_x)]
            point2_y = [i - j for i, j in zip(self.end_y, seg2_y)]

        # Combine lists to create arrow
        empty = [None] * len(self.end_x)
        arrow_x = FigureFactory._flatten(zip(point1_x, self.end_x,
                                             point2_x, empty))
        arrow_y = FigureFactory._flatten(zip(point1_y, self.end_y,
                                             point2_y, empty))
        return arrow_x, arrow_y


class _Streamline(FigureFactory):
    """
    Refer to FigureFactory.create_streamline() for docstring
    """
    def __init__(self, x, y, u, v,
                 density, angle,
                 arrow_scale, **kwargs):
        self.x = np.array(x)
        self.y = np.array(y)
        self.u = np.array(u)
        self.v = np.array(v)
        self.angle = angle
        self.arrow_scale = arrow_scale
        self.density = int(30 * density)  # Scale similarly to other functions
        self.delta_x = self.x[1] - self.x[0]
        self.delta_y = self.y[1] - self.y[0]
        self.val_x = self.x
        self.val_y = self.y

        # Set up spacing
        self.blank = np.zeros((self.density, self.density))
        self.spacing_x = len(self.x) / float(self.density - 1)
        self.spacing_y = len(self.y) / float(self.density - 1)
        self.trajectories = []

        # Rescale speed onto axes-coordinates
        self.u = self.u / (self.x[-1] - self.x[0])
        self.v = self.v / (self.y[-1] - self.y[0])
        self.speed = np.sqrt(self.u ** 2 + self.v ** 2)

        # Rescale u and v for integrations.
        self.u *= len(self.x)
        self.v *= len(self.y)
        self.st_x = []
        self.st_y = []
        self.get_streamlines()
        streamline_x, streamline_y = self.sum_streamlines()
        arrows_x, arrows_y = self.get_streamline_arrows()

    def blank_pos(self, xi, yi):
        """
        Set up positions for trajectories to be used with rk4 function.
        """
        return (int((xi / self.spacing_x) + 0.5),
                int((yi / self.spacing_y) + 0.5))

    def value_at(self, a, xi, yi):
        """
        Set up for RK4 function, based on Bokeh's streamline code
        """
        if isinstance(xi, np.ndarray):
            self.x = xi.astype(np.int)
            self.y = yi.astype(np.int)
        else:
            self.val_x = np.int(xi)
            self.val_y = np.int(yi)
        a00 = a[self.val_y, self.val_x]
        a01 = a[self.val_y, self.val_x + 1]
        a10 = a[self.val_y + 1, self.val_x]
        a11 = a[self.val_y + 1, self.val_x + 1]
        xt = xi - self.val_x
        yt = yi - self.val_y
        a0 = a00 * (1 - xt) + a01 * xt
        a1 = a10 * (1 - xt) + a11 * xt
        return a0 * (1 - yt) + a1 * yt

    def rk4_integrate(self, x0, y0):
        """
        RK4 forward and back trajectories from the initial conditions.

        Adapted from Bokeh's streamline -uses Runge-Kutta method to fill
        x and y trajectories then checks length of traj (s in units of axes)
        """
        def f(xi, yi):
            dt_ds = 1. / self.value_at(self.speed, xi, yi)
            ui = self.value_at(self.u, xi, yi)
            vi = self.value_at(self.v, xi, yi)
            return ui * dt_ds, vi * dt_ds

        def g(xi, yi):
            dt_ds = 1. / self.value_at(self.speed, xi, yi)
            ui = self.value_at(self.u, xi, yi)
            vi = self.value_at(self.v, xi, yi)
            return -ui * dt_ds, -vi * dt_ds

        check = lambda xi, yi: (0 <= xi < len(self.x) - 1 and
                                0 <= yi < len(self.y) - 1)
        xb_changes = []
        yb_changes = []

        def rk4(x0, y0, f):
            ds = 0.01
            stotal = 0
            xi = x0
            yi = y0
            xb, yb = self.blank_pos(xi, yi)
            xf_traj = []
            yf_traj = []
            while check(xi, yi):
                xf_traj.append(xi)
                yf_traj.append(yi)
                try:
                    k1x, k1y = f(xi, yi)
                    k2x, k2y = f(xi + .5 * ds * k1x, yi + .5 * ds * k1y)
                    k3x, k3y = f(xi + .5 * ds * k2x, yi + .5 * ds * k2y)
                    k4x, k4y = f(xi + ds * k3x, yi + ds * k3y)
                except IndexError:
                    break
                xi += ds * (k1x + 2 * k2x + 2 * k3x + k4x) / 6.
                yi += ds * (k1y + 2 * k2y + 2 * k3y + k4y) / 6.
                if not check(xi, yi):
                    break
                stotal += ds
                new_xb, new_yb = self.blank_pos(xi, yi)
                if new_xb != xb or new_yb != yb:
                    if self.blank[new_yb, new_xb] == 0:
                        self.blank[new_yb, new_xb] = 1
                        xb_changes.append(new_xb)
                        yb_changes.append(new_yb)
                        xb = new_xb
                        yb = new_yb
                    else:
                        break
                if stotal > 2:
                    break
            return stotal, xf_traj, yf_traj

        sf, xf_traj, yf_traj = rk4(x0, y0, f)
        sb, xb_traj, yb_traj = rk4(x0, y0, g)
        stotal = sf + sb
        x_traj = xb_traj[::-1] + xf_traj[1:]
        y_traj = yb_traj[::-1] + yf_traj[1:]

        if len(x_traj) < 1:
            return None
        if stotal > .2:
            initxb, inityb = self.blank_pos(x0, y0)
            self.blank[inityb, initxb] = 1
            return x_traj, y_traj
        else:
            for xb, yb in zip(xb_changes, yb_changes):
                self.blank[yb, xb] = 0
            return None

    def traj(self, xb, yb):
        """
        Integrate trajectories

        :param (int) xb: results of passing xi through self.blank_pos
        :param (int) xy: results of passing yi through self.blank_pos

        Calculate each trajectory based on rk4 integrate method.
        """

        if xb < 0 or xb >= self.density or yb < 0 or yb >= self.density:
            return
        if self.blank[yb, xb] == 0:
            t = self.rk4_integrate(xb * self.spacing_x, yb * self.spacing_y)
            if t is not None:
                self.trajectories.append(t)

    def get_streamlines(self):
        """
        Get streamlines by building trajectory set.
        """
        for indent in range(self.density // 2):
            for xi in range(self.density - 2 * indent):
                self.traj(xi + indent, indent)
                self.traj(xi + indent, self.density - 1 - indent)
                self.traj(indent, xi + indent)
                self.traj(self.density - 1 - indent, xi + indent)

        self.st_x = [np.array(t[0]) * self.delta_x + self.x[0] for t in
                     self.trajectories]
        self.st_y = [np.array(t[1]) * self.delta_y + self.y[0] for t in
                     self.trajectories]

        for index in range(len(self.st_x)):
            self.st_x[index] = self.st_x[index].tolist()
            self.st_x[index].append(np.nan)

        for index in range(len(self.st_y)):
            self.st_y[index] = self.st_y[index].tolist()
            self.st_y[index].append(np.nan)

    def get_streamline_arrows(self):
        """
        Makes an arrow for each streamline.

        Gets angle of streamline at 1/3 mark and creates arrow coordinates
        based off of user defined angle and arrow_scale.

        :param (array) st_x: x-values for all streamlines
        :param (array) st_y: y-values for all streamlines
        :param (angle in radians) angle: angle of arrowhead. Default = pi/9
        :param (float in [0,1]) arrow_scale: value to scale length of arrowhead
            Default = .09
        :rtype (list, list) arrows_x: x-values to create arrowhead and
            arrows_y: y-values to create arrowhead
        """
        arrow_end_x = np.empty((len(self.st_x)))
        arrow_end_y = np.empty((len(self.st_y)))
        arrow_start_x = np.empty((len(self.st_x)))
        arrow_start_y = np.empty((len(self.st_y)))
        for index in range(len(self.st_x)):
            arrow_end_x[index] = (self.st_x[index]
                                  [int(len(self.st_x[index]) / 3)])
            arrow_start_x[index] = (self.st_x[index]
                                    [(int(len(self.st_x[index]) / 3)) - 1])
            arrow_end_y[index] = (self.st_y[index]
                                  [int(len(self.st_y[index]) / 3)])
            arrow_start_y[index] = (self.st_y[index]
                                    [(int(len(self.st_y[index]) / 3)) - 1])

        dif_x = arrow_end_x - arrow_start_x
        dif_y = arrow_end_y - arrow_start_y

        streamline_ang = np.arctan(dif_y / dif_x)

        ang1 = streamline_ang + (self.angle)
        ang2 = streamline_ang - (self.angle)

        seg1_x = np.cos(ang1) * self.arrow_scale
        seg1_y = np.sin(ang1) * self.arrow_scale
        seg2_x = np.cos(ang2) * self.arrow_scale
        seg2_y = np.sin(ang2) * self.arrow_scale

        point1_x = np.empty((len(dif_x)))
        point1_y = np.empty((len(dif_y)))
        point2_x = np.empty((len(dif_x)))
        point2_y = np.empty((len(dif_y)))

        for index in range(len(dif_x)):
            if dif_x[index] >= 0:
                point1_x[index] = arrow_end_x[index] - seg1_x[index]
                point1_y[index] = arrow_end_y[index] - seg1_y[index]
                point2_x[index] = arrow_end_x[index] - seg2_x[index]
                point2_y[index] = arrow_end_y[index] - seg2_y[index]
            else:
                point1_x[index] = arrow_end_x[index] + seg1_x[index]
                point1_y[index] = arrow_end_y[index] + seg1_y[index]
                point2_x[index] = arrow_end_x[index] + seg2_x[index]
                point2_y[index] = arrow_end_y[index] + seg2_y[index]

        space = np.empty((len(point1_x)))
        space[:] = np.nan

        # Combine arrays into matrix
        arrows_x = np.matrix([point1_x, arrow_end_x, point2_x, space])
        arrows_x = np.array(arrows_x)
        arrows_x = arrows_x.flatten('F')
        arrows_x = arrows_x.tolist()

        # Combine arrays into matrix
        arrows_y = np.matrix([point1_y, arrow_end_y, point2_y, space])
        arrows_y = np.array(arrows_y)
        arrows_y = arrows_y.flatten('F')
        arrows_y = arrows_y.tolist()

        return arrows_x, arrows_y

    def sum_streamlines(self):
        """
        Makes all streamlines readable as a single trace.

        :rtype (list, list): streamline_x: all x values for each streamline
            combined into single list and streamline_y: all y values for each
            streamline combined into single list
        """
        streamline_x = sum(self.st_x, [])
        streamline_y = sum(self.st_y, [])
        return streamline_x, streamline_y


class _OHLC(FigureFactory):
    """
    Refer to FigureFactory.create_ohlc_increase() for docstring.
    """
    def __init__(self, open, high, low, close, dates, **kwargs):
        self.open = open
        self.high = high
        self.low = low
        self.close = close
        self.empty = [None] * len(open)
        self.dates = dates

        self.all_x = []
        self.all_y = []
        self.increase_x = []
        self.increase_y = []
        self.decrease_x = []
        self.decrease_y = []
        self.get_all_xy()
        self.separate_increase_decrease()

    def get_all_xy(self):
        """
        Zip data to create OHLC shape

        OHLC shape: low to high vertical bar with
        horizontal branches for open and close values.
        If dates were added, the smallest date difference is calculated and
        multiplied by .2 to get the length of the open and close branches.
        If no date data was provided, the x-axis is a list of integers and the
        length of the open and close branches is .2.
        """
        self.all_y = list(zip(self.open, self.open, self.high,
                              self.low, self.close, self.close, self.empty))
        if self.dates is not None:
            date_dif = []
            for i in range(len(self.dates) - 1):
                date_dif.append(self.dates[i + 1] - self.dates[i])
            date_dif_min = (min(date_dif)) / 5
            self.all_x = [[x - date_dif_min, x, x, x, x, x +
                           date_dif_min, None] for x in self.dates]
        else:
            self.all_x = [[x - .2, x, x, x, x, x + .2, None]
                          for x in range(len(self.open))]

    def separate_increase_decrease(self):
        """
        Separate data into two groups: increase and decrease

        (1) Increase, where close > open and
        (2) Decrease, where close <= open
        """
        for index in range(len(self.open)):
            if self.close[index] is None:
                pass
            elif self.close[index] > self.open[index]:
                self.increase_x.append(self.all_x[index])
                self.increase_y.append(self.all_y[index])
            else:
                self.decrease_x.append(self.all_x[index])
                self.decrease_y.append(self.all_y[index])

    def get_increase(self):
        """
        Flatten increase data and get increase text

        :rtype (list, list, list): flat_increase_x: x-values for the increasing
            trace, flat_increase_y: y=values for the increasing trace and
            text_increase: hovertext for the increasing trace
        """
        flat_increase_x = FigureFactory._flatten(self.increase_x)
        flat_increase_y = FigureFactory._flatten(self.increase_y)
        text_increase = (("Open", "Open", "High",
                          "Low", "Close", "Close", '')
                         * (len(self.increase_x)))

        return flat_increase_x, flat_increase_y, text_increase

    def get_decrease(self):
        """
        Flatten decrease data and get decrease text

        :rtype (list, list, list): flat_decrease_x: x-values for the decreasing
            trace, flat_decrease_y: y=values for the decreasing trace and
            text_decrease: hovertext for the decreasing trace
        """
        flat_decrease_x = FigureFactory._flatten(self.decrease_x)
        flat_decrease_y = FigureFactory._flatten(self.decrease_y)
        text_decrease = (("Open", "Open", "High",
                          "Low", "Close", "Close", '')
                         * (len(self.decrease_x)))

        return flat_decrease_x, flat_decrease_y, text_decrease


class _Candlestick(FigureFactory):
    """
    Refer to FigureFactory.create_candlestick() for docstring.
    """
    def __init__(self, open, high, low, close, dates, **kwargs):
        self.open = open
        self.high = high
        self.low = low
        self.close = close
        if dates is not None:
            self.x = dates
        else:
            self.x = [x for x in range(len(self.open))]
        self.get_candle_increase()

    def get_candle_increase(self):
        """
        Separate increasing data from decreasing data.

        The data is increasing when close value > open value
        and decreasing when the close value <= open value.
        """
        increase_y = []
        increase_x = []
        for index in range(len(self.open)):
            if self.close[index] > self.open[index]:
                increase_y.append(self.low[index])
                increase_y.append(self.open[index])
                increase_y.append(self.close[index])
                increase_y.append(self.close[index])
                increase_y.append(self.close[index])
                increase_y.append(self.high[index])
                increase_x.append(self.x[index])

        increase_x = [[x, x, x, x, x, x] for x in increase_x]
        increase_x = FigureFactory._flatten(increase_x)

        return increase_x, increase_y

    def get_candle_decrease(self):
        """
        Separate increasing data from decreasing data.

        The data is increasing when close value > open value
        and decreasing when the close value <= open value.
        """
        decrease_y = []
        decrease_x = []
        for index in range(len(self.open)):
            if self.close[index] <= self.open[index]:
                decrease_y.append(self.low[index])
                decrease_y.append(self.open[index])
                decrease_y.append(self.close[index])
                decrease_y.append(self.close[index])
                decrease_y.append(self.close[index])
                decrease_y.append(self.high[index])
                decrease_x.append(self.x[index])

        decrease_x = [[x, x, x, x, x, x] for x in decrease_x]
        decrease_x = FigureFactory._flatten(decrease_x)

        return decrease_x, decrease_y


class _Distplot(FigureFactory):
    """
    Refer to TraceFactory.create_distplot() for docstring
    """
    def __init__(self, hist_data, group_labels,
                 bin_size, curve_type, colors,
                 rug_text, show_hist, show_curve):
        self.hist_data = hist_data
        self.group_labels = group_labels
        self.bin_size = bin_size
        self.show_hist = show_hist
        self.show_curve = show_curve
        self.trace_number = len(hist_data)
        if rug_text:
            self.rug_text = rug_text
        else:
            self.rug_text = [None] * self.trace_number

        self.start = []
        self.end = []
        if colors:
            self.colors = colors
        else:
            self.colors = [
                "rgb(31, 119, 180)", "rgb(255, 127, 14)",
                "rgb(44, 160, 44)", "rgb(214, 39, 40)",
                "rgb(148, 103, 189)", "rgb(140, 86, 75)",
                "rgb(227, 119, 194)", "rgb(127, 127, 127)",
                "rgb(188, 189, 34)", "rgb(23, 190, 207)"]
        self.curve_x = [None] * self.trace_number
        self.curve_y = [None] * self.trace_number

        for trace in self.hist_data:
            self.start.append(min(trace) * 1.)
            self.end.append(max(trace) * 1.)

    def make_hist(self):
        """
        Makes the histogram(s) for FigureFactory.create_distplot().

        :rtype (list) hist: list of histogram representations
        """
        hist = [None] * self.trace_number

        for index in range(self.trace_number):
            hist[index] = dict(type='histogram',
                               x=self.hist_data[index],
                               xaxis='x1',
                               yaxis='y1',
                               histnorm='probability',
                               name=self.group_labels[index],
                               legendgroup=self.group_labels[index],
                               marker=dict(color=self.colors[index]),
                               autobinx=False,
                               xbins=dict(start=self.start[index],
                                          end=self.end[index],
                                          size=self.bin_size),
                               opacity=.7)
        return hist

    def make_kde(self):
        """
        Makes the kernal density estimation(s) for create_distplot().

        This is called when curve_type = 'kde' in create_distplot().

        :rtype (list) curve: list of kde representations
        """
        curve = [None] * self.trace_number
        for index in range(self.trace_number):
            self.curve_x[index] = [self.start[index] +
                                   x * (self.end[index] - self.start[index])
                                   / 500 for x in range(500)]
            self.curve_y[index] = (scipy.stats.gaussian_kde
                                   (self.hist_data[index])
                                   (self.curve_x[index]))
            self.curve_y[index] *= self.bin_size

        for index in range(self.trace_number):
            curve[index] = dict(type='scatter',
                                x=self.curve_x[index],
                                y=self.curve_y[index],
                                xaxis='x1',
                                yaxis='y1',
                                mode='lines',
                                name=self.group_labels[index],
                                legendgroup=self.group_labels[index],
                                showlegend=False if self.show_hist else True,
                                marker=dict(color=self.colors[index]))
        return curve

    def make_normal(self):
        """
        Makes the normal curve(s) for create_distplot().

        This is called when curve_type = 'normal' in create_distplot().

        :rtype (list) curve: list of normal curve representations
        """
        curve = [None] * self.trace_number
        mean = [None] * self.trace_number
        sd = [None] * self.trace_number

        for index in range(self.trace_number):
            mean[index], sd[index] = (scipy.stats.norm.fit
                                      (self.hist_data[index]))
            self.curve_x[index] = [self.start[index] +
                                   x * (self.end[index] - self.start[index])
                                   / 500 for x in range(500)]
            self.curve_y[index] = scipy.stats.norm.pdf(
                self.curve_x[index], loc=mean[index], scale=sd[index])
            self.curve_y[index] *= self.bin_size

        for index in range(self.trace_number):
            curve[index] = dict(type='scatter',
                                x=self.curve_x[index],
                                y=self.curve_y[index],
                                xaxis='x1',
                                yaxis='y1',
                                mode='lines',
                                name=self.group_labels[index],
                                legendgroup=self.group_labels[index],
                                showlegend=False if self.show_hist else True,
                                marker=dict(color=self.colors[index]))
        return curve

    def make_rug(self):
        """
        Makes the rug plot(s) for create_distplot().

        :rtype (list) rug: list of rug plot representations
        """
        rug = [None] * self.trace_number
        for index in range(self.trace_number):

            rug[index] = dict(type='scatter',
                              x=self.hist_data[index],
                              y=([self.group_labels[index]] *
                                 len(self.hist_data[index])),
                              xaxis='x1',
                              yaxis='y2',
                              mode='markers',
                              name=self.group_labels[index],
                              legendgroup=self.group_labels[index],
                              showlegend=(False if self.show_hist or
                                          self.show_curve else True),
                              text=self.rug_text[index],
                              marker=dict(color=self.colors[index],
                                          symbol='line-ns-open'))
        return rug
<|MERGE_RESOLUTION|>--- conflicted
+++ resolved
@@ -50,8 +50,6 @@
 except ImportError:
     _numpy_imported = False
 
-<<<<<<< HEAD
-=======
 try:
     import scipy
     import scipy.stats
@@ -59,40 +57,6 @@
 except ImportError:
     _scipy_imported = False
 
-PLOTLY_DIR = os.path.join(os.path.expanduser("~"), ".plotly")
-CREDENTIALS_FILE = os.path.join(PLOTLY_DIR, ".credentials")
-CONFIG_FILE = os.path.join(PLOTLY_DIR, ".config")
-TEST_DIR = os.path.join(os.path.expanduser("~"), ".test")
-TEST_FILE = os.path.join(PLOTLY_DIR, ".permission_test")
-
-# this sets both the DEFAULTS and the TYPES for these items
-_FILE_CONTENT = {CREDENTIALS_FILE: {'username': '',
-                                    'api_key': '',
-                                    'proxy_username': '',
-                                    'proxy_password': '',
-                                    'stream_ids': []},
-                 CONFIG_FILE: {'plotly_domain': 'https://plot.ly',
-                               'plotly_streaming_domain': 'stream.plot.ly',
-                               'plotly_api_domain': 'https://api.plot.ly',
-                               'plotly_ssl_verification': True,
-                               'plotly_proxy_authorization': False,
-                               'world_readable': True}}
-
-
-try:
-    os.mkdir(TEST_DIR)
-    os.rmdir(TEST_DIR)
-    if not os.path.exists(PLOTLY_DIR):
-        os.mkdir(PLOTLY_DIR)
-    f = open(TEST_FILE, 'w')
-    f.write('testing\n')
-    f.close()
-    os.remove(TEST_FILE)
-    _file_permissions = True
-except:
-    _file_permissions = False
-
->>>>>>> 2a224830
 
 def get_config_defaults():
     """
@@ -1677,17 +1641,11 @@
         py.plot(fig, filename='quiver')
         ```
         """
-<<<<<<< HEAD
         # TODO: protected until #282
         from plotly.graph_objs import graph_objs
-        FigureFactory.validate_equal_length(x, y, u, v)
-        FigureFactory.validate_positive_scalars(arrow_scale=arrow_scale,
-                                                scale=scale)
-=======
         FigureFactory._validate_equal_length(x, y, u, v)
         FigureFactory._validate_positive_scalars(arrow_scale=arrow_scale,
                                                  scale=scale)
->>>>>>> 2a224830
 
         barb_x, barb_y = _Quiver(x, y, u, v, scale,
                                  arrow_scale, angle).get_barbs()
@@ -1786,19 +1744,12 @@
         py.plot(fig, filename='streamline')
         ```
         """
-<<<<<<< HEAD
         # TODO: protected until #282
         from plotly.graph_objs import graph_objs
-        FigureFactory.validate_equal_length(x, y)
-        FigureFactory.validate_equal_length(u, v)
-        FigureFactory.validate_streamline(x, y)
-        FigureFactory.validate_positive_scalars(density=density,
-=======
         FigureFactory._validate_equal_length(x, y)
         FigureFactory._validate_equal_length(u, v)
         FigureFactory._validate_streamline(x, y)
         FigureFactory._validate_positive_scalars(density=density,
->>>>>>> 2a224830
                                                 arrow_scale=arrow_scale)
 
         streamline_x, streamline_y = _Streamline(x, y, u, v,
@@ -2398,6 +2349,8 @@
                                     validate=False)
         ```
         """
+        # TODO: protected until #282
+        from plotly.graph_objs import graph_objs
         FigureFactory._validate_distplot(hist_data, curve_type)
         FigureFactory._validate_equal_length(hist_data, group_labels)
 
@@ -3187,4 +3140,4 @@
                               text=self.rug_text[index],
                               marker=dict(color=self.colors[index],
                                           symbol='line-ns-open'))
-        return rug
+        return rug