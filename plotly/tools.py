--- conflicted
+++ resolved
@@ -354,22 +354,15 @@
 
     """
     try:
-<<<<<<< HEAD
-        cls = graph_objs.NAME_TO_CLASS[obj_type]
-=======
         obj_type = graph_objs.KEY_TO_NAME[obj_type]
     except KeyError:
         pass
     try:
         test_obj = graph_objs.NAME_TO_CLASS[obj_type](obj)
->>>>>>> 852a1c7d
     except KeyError:
         raise exceptions.PlotlyError(
             "'{}' is not a recognizable graph_obj.".
             format(obj_type))
-<<<<<<< HEAD
-    test_obj = graph_objs.NAME_TO_CLASS[obj_type](obj)
-=======
 
 
 def validate_stream(obj, obj_type):
@@ -403,5 +396,4 @@
             sub_obj_type = graph_objs.KEY_TO_NAME[key]
             validate_stream(val, sub_obj_type)
         except KeyError:
-            pass
->>>>>>> 852a1c7d
+            pass