# -*- coding: utf-8 -*-

"""
tools
=====

Functions that USERS will possibly want access to.

"""
from __future__ import absolute_import
from collections import OrderedDict

import warnings

import six
import math

from plotly import utils
from plotly import exceptions
from plotly import graph_reference
from plotly import session
from plotly.files import (CONFIG_FILE, CREDENTIALS_FILE, FILE_CONTENT,
                          GRAPH_REFERENCE_FILE, check_file_permissions)

DEFAULT_PLOTLY_COLORS = ['rgb(31, 119, 180)', 'rgb(255, 127, 14)',
                         'rgb(44, 160, 44)', 'rgb(214, 39, 40)',
                         'rgb(148, 103, 189)', 'rgb(140, 86, 75)',
                         'rgb(227, 119, 194)', 'rgb(127, 127, 127)',
                         'rgb(188, 189, 34)', 'rgb(23, 190, 207)']

<<<<<<< HEAD
REQUIRED_GANTT_KEYS = ['Task', 'Start', 'Finish']
=======
PLOTLY_SCALES = {'Greys': ['rgb(0,0,0)', 'rgb(255,255,255)'],
                 'YlGnBu': ['rgb(8,29,88)', 'rgb(255,255,217)'],
                 'Greens': ['rgb(0,68,27)', 'rgb(247,252,245)'],
                 'YlOrRd': ['rgb(128,0,38)', 'rgb(255,255,204)'],
                 'Bluered': ['rgb(0,0,255)', 'rgb(255,0,0)'],
                 'RdBu': ['rgb(5,10,172)', 'rgb(178,10,28)'],
                 'Reds': ['rgb(220,220,220)', 'rgb(178,10,28)'],
                 'Blues': ['rgb(5,10,172)', 'rgb(220,220,220)'],
                 'Picnic': ['rgb(0,0,255)', 'rgb(255,0,0)'],
                 'Rainbow': ['rgb(150,0,90)', 'rgb(255,0,0)'],
                 'Portland': ['rgb(12,51,131)', 'rgb(217,30,30)'],
                 'Jet': ['rgb(0,0,131)', 'rgb(128,0,0)'],
                 'Hot': ['rgb(0,0,0)', 'rgb(255,255,255)'],
                 'Blackbody': ['rgb(0,0,0)', 'rgb(160,200,255)'],
                 'Earth': ['rgb(0,0,130)', 'rgb(255,255,255)'],
                 'Electric': ['rgb(0,0,0)', 'rgb(255,250,220)'],
                 'Viridis': ['rgb(68,1,84)', 'rgb(253,231,37)']}

# color constants for violin plot
DEFAULT_FILLCOLOR = '#1f77b4'
DEFAULT_HISTNORM = 'probability density'
ALTERNATIVE_HISTNORM = 'probability'
>>>>>>> 079c9242


# Warning format
def warning_on_one_line(message, category, filename, lineno,
                        file=None, line=None):
    return '%s:%s: %s:\n\n%s\n\n' % (filename, lineno, category.__name__,
                                     message)
warnings.formatwarning = warning_on_one_line

try:
    from . import matplotlylib
    _matplotlylib_imported = True
except ImportError:
    _matplotlylib_imported = False

try:
    import IPython
    import IPython.core.display
    _ipython_imported = True
except ImportError:
    _ipython_imported = False

try:
    import numpy as np
    _numpy_imported = True
except ImportError:
    _numpy_imported = False

try:
    import pandas as pd
    _pandas_imported = True
except ImportError:
    _pandas_imported = False

try:
    import scipy as scp
    _scipy_imported = True
except ImportError:
    _scipy_imported = False

try:
    import scipy.spatial as scs
    _scipy__spatial_imported = True
except ImportError:
    _scipy__spatial_imported = False

try:
    import scipy.cluster.hierarchy as sch
    _scipy__cluster__hierarchy_imported = True
except ImportError:
    _scipy__cluster__hierarchy_imported = False

try:
    import scipy
    import scipy.stats
    _scipy_imported = True
except ImportError:
    _scipy_imported = False


def get_config_defaults():
    """
    Convenience function to check current settings against defaults.

    Example:

        if plotly_domain != get_config_defaults()['plotly_domain']:
            # do something

    """
    return dict(FILE_CONTENT[CONFIG_FILE])  # performs a shallow copy


def ensure_local_plotly_files():
    """Ensure that filesystem is setup/filled out in a valid way.
    If the config or credential files aren't filled out, then write them
    to the disk.
    """
    if check_file_permissions():
        for fn in [CREDENTIALS_FILE, CONFIG_FILE]:
            utils.ensure_file_exists(fn)
            contents = utils.load_json_dict(fn)
            for key, val in list(FILE_CONTENT[fn].items()):
                # TODO: removed type checking below, may want to revisit
                if key not in contents:
                    contents[key] = val
            contents_keys = list(contents.keys())
            for key in contents_keys:
                if key not in FILE_CONTENT[fn]:
                    del contents[key]
            utils.save_json_dict(fn, contents)

        # make a request to get graph reference if DNE.
        utils.ensure_file_exists(GRAPH_REFERENCE_FILE)
        utils.save_json_dict(GRAPH_REFERENCE_FILE,
                             graph_reference.GRAPH_REFERENCE)

    else:
        warnings.warn("Looks like you don't have 'read-write' permission to "
                      "your 'home' ('~') directory or to our '~/.plotly' "
                      "directory. That means plotly's python api can't setup "
                      "local configuration files. No problem though! You'll "
                      "just have to sign-in using 'plotly.plotly.sign_in()'. "
                      "For help with that: 'help(plotly.plotly.sign_in)'."
                      "\nQuestions? support@plot.ly")


### credentials tools ###

def set_credentials_file(username=None,
                         api_key=None,
                         stream_ids=None,
                         proxy_username=None,
                         proxy_password=None):
    """Set the keyword-value pairs in `~/.plotly_credentials`.

    :param (str) username: The username you'd use to sign in to Plotly
    :param (str) api_key: The api key associated with above username
    :param (list) stream_ids: Stream tokens for above credentials
    :param (str) proxy_username: The un associated with with your Proxy
    :param (str) proxy_password: The pw associated with your Proxy un

    """
    if not check_file_permissions():
        raise exceptions.PlotlyError("You don't have proper file permissions "
                                     "to run this function.")
    ensure_local_plotly_files()  # make sure what's there is OK
    credentials = get_credentials_file()
    if isinstance(username, six.string_types):
        credentials['username'] = username
    if isinstance(api_key, six.string_types):
        credentials['api_key'] = api_key
    if isinstance(proxy_username, six.string_types):
        credentials['proxy_username'] = proxy_username
    if isinstance(proxy_password, six.string_types):
        credentials['proxy_password'] = proxy_password
    if isinstance(stream_ids, (list, tuple)):
        credentials['stream_ids'] = stream_ids
    utils.save_json_dict(CREDENTIALS_FILE, credentials)
    ensure_local_plotly_files()  # make sure what we just put there is OK


def get_credentials_file(*args):
    """Return specified args from `~/.plotly_credentials`. as dict.

    Returns all if no arguments are specified.

    Example:
        get_credentials_file('username')

    """
    if check_file_permissions():
        ensure_local_plotly_files()  # make sure what's there is OK
        return utils.load_json_dict(CREDENTIALS_FILE, *args)
    else:
        return FILE_CONTENT[CREDENTIALS_FILE]


def reset_credentials_file():
    ensure_local_plotly_files()  # make sure what's there is OK
    utils.save_json_dict(CREDENTIALS_FILE, {})
    ensure_local_plotly_files()  # put the defaults back


### config tools ###

def set_config_file(plotly_domain=None,
                    plotly_streaming_domain=None,
                    plotly_api_domain=None,
                    plotly_ssl_verification=None,
                    plotly_proxy_authorization=None,
                    world_readable=None,
                    sharing=None,
                    auto_open=None):
    """Set the keyword-value pairs in `~/.plotly/.config`.

    :param (str) plotly_domain: ex - https://plot.ly
    :param (str) plotly_streaming_domain: ex - stream.plot.ly
    :param (str) plotly_api_domain: ex - https://api.plot.ly
    :param (bool) plotly_ssl_verification: True = verify, False = don't verify
    :param (bool) plotly_proxy_authorization: True = use plotly proxy auth creds
    :param (bool) world_readable: True = public, False = private

    """
    if not check_file_permissions():
        raise exceptions.PlotlyError("You don't have proper file permissions "
                                     "to run this function.")
    ensure_local_plotly_files()  # make sure what's there is OK
    utils.validate_world_readable_and_sharing_settings({
        'sharing': sharing, 'world_readable': world_readable})
    settings = get_config_file()
    if isinstance(plotly_domain, six.string_types):
        settings['plotly_domain'] = plotly_domain
    elif plotly_domain is not None:
        raise TypeError('plotly_domain should be a string')
    if isinstance(plotly_streaming_domain, six.string_types):
        settings['plotly_streaming_domain'] = plotly_streaming_domain
    elif plotly_streaming_domain is not None:
        raise TypeError('plotly_streaming_domain should be a string')
    if isinstance(plotly_api_domain, six.string_types):
        settings['plotly_api_domain'] = plotly_api_domain
    elif plotly_api_domain is not None:
        raise TypeError('plotly_api_domain should be a string')
    if isinstance(plotly_ssl_verification, (six.string_types, bool)):
        settings['plotly_ssl_verification'] = plotly_ssl_verification
    elif plotly_ssl_verification is not None:
        raise TypeError('plotly_ssl_verification should be a boolean')
    if isinstance(plotly_proxy_authorization, (six.string_types, bool)):
        settings['plotly_proxy_authorization'] = plotly_proxy_authorization
    elif plotly_proxy_authorization is not None:
        raise TypeError('plotly_proxy_authorization should be a boolean')
    if isinstance(auto_open, bool):
        settings['auto_open'] = auto_open
    elif auto_open is not None:
        raise TypeError('auto_open should be a boolean')

    if isinstance(world_readable, bool):
        settings['world_readable'] = world_readable
        settings.pop('sharing')
    elif world_readable is not None:
        raise TypeError('Input should be a boolean')
    if isinstance(sharing, six.string_types):
        settings['sharing'] = sharing
    elif sharing is not None:
        raise TypeError('sharing should be a string')
    utils.set_sharing_and_world_readable(settings)

    utils.save_json_dict(CONFIG_FILE, settings)
    ensure_local_plotly_files()  # make sure what we just put there is OK


def get_config_file(*args):
    """Return specified args from `~/.plotly/.config`. as tuple.

    Returns all if no arguments are specified.

    Example:
        get_config_file('plotly_domain')

    """
    if check_file_permissions():
        ensure_local_plotly_files()  # make sure what's there is OK
        return utils.load_json_dict(CONFIG_FILE, *args)
    else:
        return FILE_CONTENT[CONFIG_FILE]


def reset_config_file():
    ensure_local_plotly_files()  # make sure what's there is OK
    f = open(CONFIG_FILE, 'w')
    f.close()
    ensure_local_plotly_files()  # put the defaults back


### embed tools ###

def get_embed(file_owner_or_url, file_id=None, width="100%", height=525):
    """Returns HTML code to embed figure on a webpage as an <iframe>

    Plotly uniquely identifies figures with a 'file_owner'/'file_id' pair.
    Since each file is given a corresponding unique url, you may also simply
    pass a valid plotly url as the first argument.

    Note, if you're using a file_owner string as the first argument, you MUST
    specify a `file_id` keyword argument. Else, if you're using a url string
    as the first argument, you MUST NOT specify a `file_id` keyword argument,
    or file_id must be set to Python's None value.

    Positional arguments:
    file_owner_or_url (string) -- a valid plotly username OR a valid plotly url

    Keyword arguments:
    file_id (default=None) -- an int or string that can be converted to int
                              if you're using a url, don't fill this in!
    width (default="100%") -- an int or string corresp. to width of the figure
    height (default="525") -- same as width but corresp. to the height of the
                              figure

    """
    plotly_rest_url = (session.get_session_config().get('plotly_domain') or
                       get_config_file()['plotly_domain'])
    if file_id is None:  # assume we're using a url
        url = file_owner_or_url
        if url[:len(plotly_rest_url)] != plotly_rest_url:
            raise exceptions.PlotlyError(
                "Because you didn't supply a 'file_id' in the call, "
                "we're assuming you're trying to snag a figure from a url. "
                "You supplied the url, '{0}', we expected it to start with "
                "'{1}'."
                "\nRun help on this function for more information."
                "".format(url, plotly_rest_url))
        urlsplit = six.moves.urllib.parse.urlparse(url)
        file_owner = urlsplit.path.split('/')[1].split('~')[1]
        file_id = urlsplit.path.split('/')[2]

        # to check for share_key we check urlsplit.query
        query_dict = six.moves.urllib.parse.parse_qs(urlsplit.query)
        if query_dict:
            share_key = query_dict['share_key'][-1]
        else:
            share_key = ''
    else:
        file_owner = file_owner_or_url
        share_key = ''
    try:
        test_if_int = int(file_id)
    except ValueError:
        raise exceptions.PlotlyError(
            "The 'file_id' argument was not able to be converted into an "
            "integer number. Make sure that the positional 'file_id' argument "
            "is a number that can be converted into an integer or a string "
            "that can be converted into an integer."
        )
    if int(file_id) < 0:
        raise exceptions.PlotlyError(
            "The 'file_id' argument must be a non-negative number."
        )
    if share_key is '':
        s = ("<iframe id=\"igraph\" scrolling=\"no\" style=\"border:none;\" "
             "seamless=\"seamless\" "
             "src=\"{plotly_rest_url}/"
             "~{file_owner}/{file_id}.embed\" "
             "height=\"{iframe_height}\" width=\"{iframe_width}\">"
             "</iframe>").format(
            plotly_rest_url=plotly_rest_url,
            file_owner=file_owner, file_id=file_id,
            iframe_height=height, iframe_width=width)
    else:
        s = ("<iframe id=\"igraph\" scrolling=\"no\" style=\"border:none;\" "
             "seamless=\"seamless\" "
             "src=\"{plotly_rest_url}/"
             "~{file_owner}/{file_id}.embed?share_key={share_key}\" "
             "height=\"{iframe_height}\" width=\"{iframe_width}\">"
             "</iframe>").format(
            plotly_rest_url=plotly_rest_url,
            file_owner=file_owner, file_id=file_id, share_key=share_key,
            iframe_height=height, iframe_width=width)

    return s


def embed(file_owner_or_url, file_id=None, width="100%", height=525):
    """Embeds existing Plotly figure in IPython Notebook

    Plotly uniquely identifies figures with a 'file_owner'/'file_id' pair.
    Since each file is given a corresponding unique url, you may also simply
    pass a valid plotly url as the first argument.

    Note, if you're using a file_owner string as the first argument, you MUST
    specify a `file_id` keyword argument. Else, if you're using a url string
    as the first argument, you MUST NOT specify a `file_id` keyword argument,
    or file_id must be set to Python's None value.

    Positional arguments:
    file_owner_or_url (string) -- a valid plotly username OR a valid plotly url

    Keyword arguments:
    file_id (default=None) -- an int or string that can be converted to int
                              if you're using a url, don't fill this in!
    width (default="100%") -- an int or string corresp. to width of the figure
    height (default="525") -- same as width but corresp. to the height of the
                              figure

    """
    try:
        s = get_embed(file_owner_or_url, file_id=file_id, width=width,
                      height=height)

        # see if we are in the SageMath Cloud
        from sage_salvus import html
        return html(s, hide=False)
    except:
        pass
    if _ipython_imported:
        if file_id:
            plotly_domain = (
                session.get_session_config().get('plotly_domain') or
                get_config_file()['plotly_domain']
            )
            url = "{plotly_domain}/~{un}/{fid}".format(
                plotly_domain=plotly_domain,
                un=file_owner_or_url,
                fid=file_id)
        else:
            url = file_owner_or_url
        return PlotlyDisplay(url, width, height)
    else:
        if (get_config_defaults()['plotly_domain']
                != session.get_session_config()['plotly_domain']):
            feedback_email = 'feedback@plot.ly'
        else:

            # different domain likely means enterprise
            feedback_email = 'support@plot.ly'

        warnings.warn(
            "Looks like you're not using IPython or Sage to embed this "
            "plot. If you just want the *embed code*,\ntry using "
            "`get_embed()` instead."
            '\nQuestions? {}'.format(feedback_email))


### mpl-related tools ###
@utils.template_doc(**get_config_file())
def mpl_to_plotly(fig, resize=False, strip_style=False, verbose=False):
    """Convert a matplotlib figure to plotly dictionary and send.

    All available information about matplotlib visualizations are stored
    within a matplotlib.figure.Figure object. You can create a plot in python
    using matplotlib, store the figure object, and then pass this object to
    the fig_to_plotly function. In the background, mplexporter is used to
    crawl through the mpl figure object for appropriate information. This
    information is then systematically sent to the PlotlyRenderer which
    creates the JSON structure used to make plotly visualizations. Finally,
    these dictionaries are sent to plotly and your browser should open up a
    new tab for viewing! Optionally, if you're working in IPython, you can
    set notebook=True and the PlotlyRenderer will call plotly.iplot instead
    of plotly.plot to have the graph appear directly in the IPython notebook.

    Note, this function gives the user access to a simple, one-line way to
    render an mpl figure in plotly. If you need to trouble shoot, you can do
    this step manually by NOT running this fuction and entereing the following:

    ===========================================================================
    from mplexporter import Exporter
    from mplexporter.renderers import PlotlyRenderer

    # create an mpl figure and store it under a varialble 'fig'

    renderer = PlotlyRenderer()
    exporter = Exporter(renderer)
    exporter.run(fig)
    ===========================================================================

    You can then inspect the JSON structures by accessing these:

    renderer.layout -- a plotly layout dictionary
    renderer.data -- a list of plotly data dictionaries

    Positional arguments:
    fig -- a matplotlib figure object
    username -- a valid plotly username **
    api_key -- a valid api_key for the above username **
    notebook -- an option for use with an IPython notebook

    ** Don't have a username/api_key? Try looking here:
    {plotly_domain}/plot

    ** Forgot your api_key? Try signing in and looking here:
    {plotly_domain}/python/getting-started

    """
    if _matplotlylib_imported:
        renderer = matplotlylib.PlotlyRenderer()
        matplotlylib.Exporter(renderer).run(fig)
        if resize:
            renderer.resize()
        if strip_style:
            renderer.strip_style()
        if verbose:
            print(renderer.msg)
        return renderer.plotly_fig
    else:
        warnings.warn(
            "To use Plotly's matplotlylib functionality, you'll need to have "
            "matplotlib successfully installed with all of its dependencies. "
            "You're getting this error because matplotlib or one of its "
            "dependencies doesn't seem to be installed correctly.")


### graph_objs related tools ###

def get_subplots(rows=1, columns=1, print_grid=False, **kwargs):
    """Return a dictionary instance with the subplots set in 'layout'.

    Example 1:
    # stack two subplots vertically
    fig = tools.get_subplots(rows=2)
    fig['data'] += [Scatter(x=[1,2,3], y=[2,1,2], xaxis='x1', yaxis='y1')]
    fig['data'] += [Scatter(x=[1,2,3], y=[2,1,2], xaxis='x2', yaxis='y2')]

    Example 2:
    # print out string showing the subplot grid you've put in the layout
    fig = tools.get_subplots(rows=3, columns=2, print_grid=True)

    Keywords arguments with constant defaults:

    rows (kwarg, int greater than 0, default=1):
        Number of rows, evenly spaced vertically on the figure.

    columns (kwarg, int greater than 0, default=1):
        Number of columns, evenly spaced horizontally on the figure.

    horizontal_spacing (kwarg, float in [0,1], default=0.1):
        Space between subplot columns. Applied to all columns.

    vertical_spacing (kwarg, float in [0,1], default=0.05):
        Space between subplot rows. Applied to all rows.

    print_grid (kwarg, True | False, default=False):
        If True, prints a tab-delimited string representation
        of your plot grid.

    Keyword arguments with variable defaults:

    horizontal_spacing (kwarg, float in [0,1], default=0.2 / columns):
        Space between subplot columns.

    vertical_spacing (kwarg, float in [0,1], default=0.3 / rows):
        Space between subplot rows.

    """
    # TODO: protected until #282
    from plotly.graph_objs import graph_objs

    warnings.warn(
        "tools.get_subplots is depreciated. "
        "Please use tools.make_subplots instead."
    )

    # Throw exception for non-integer rows and columns
    if not isinstance(rows, int) or rows <= 0:
        raise Exception("Keyword argument 'rows' "
                        "must be an int greater than 0")
    if not isinstance(columns, int) or columns <= 0:
        raise Exception("Keyword argument 'columns' "
                        "must be an int greater than 0")

    # Throw exception if non-valid kwarg is sent
    VALID_KWARGS = ['horizontal_spacing', 'vertical_spacing']
    for key in kwargs.keys():
        if key not in VALID_KWARGS:
            raise Exception("Invalid keyword argument: '{0}'".format(key))

    # Set 'horizontal_spacing' / 'vertical_spacing' w.r.t. rows / columns
    try:
        horizontal_spacing = float(kwargs['horizontal_spacing'])
    except KeyError:
        horizontal_spacing = 0.2 / columns
    try:
        vertical_spacing = float(kwargs['vertical_spacing'])
    except KeyError:
        vertical_spacing = 0.3 / rows

    fig = dict(layout=graph_objs.Layout())  # will return this at the end
    plot_width = (1 - horizontal_spacing * (columns - 1)) / columns
    plot_height = (1 - vertical_spacing * (rows - 1)) / rows
    plot_num = 0
    for rrr in range(rows):
        for ccc in range(columns):
            xaxis_name = 'xaxis{0}'.format(plot_num + 1)
            x_anchor = 'y{0}'.format(plot_num + 1)
            x_start = (plot_width + horizontal_spacing) * ccc
            x_end = x_start + plot_width

            yaxis_name = 'yaxis{0}'.format(plot_num + 1)
            y_anchor = 'x{0}'.format(plot_num + 1)
            y_start = (plot_height + vertical_spacing) * rrr
            y_end = y_start + plot_height

            xaxis = graph_objs.XAxis(domain=[x_start, x_end], anchor=x_anchor)
            fig['layout'][xaxis_name] = xaxis
            yaxis = graph_objs.YAxis(domain=[y_start, y_end], anchor=y_anchor)
            fig['layout'][yaxis_name] = yaxis
            plot_num += 1

    if print_grid:
        print("This is the format of your plot grid!")
        grid_string = ""
        plot = 1
        for rrr in range(rows):
            grid_line = ""
            for ccc in range(columns):
                grid_line += "[{0}]\t".format(plot)
                plot += 1
            grid_string = grid_line + '\n' + grid_string
        print(grid_string)

    return graph_objs.Figure(fig)  # forces us to validate what we just did...


def make_subplots(rows=1, cols=1,
                  shared_xaxes=False, shared_yaxes=False,
                  start_cell='top-left', print_grid=True,
                  **kwargs):
    """Return an instance of plotly.graph_objs.Figure
    with the subplots domain set in 'layout'.

    Example 1:
    # stack two subplots vertically
    fig = tools.make_subplots(rows=2)

    This is the format of your plot grid:
    [ (1,1) x1,y1 ]
    [ (2,1) x2,y2 ]

    fig['data'] += [Scatter(x=[1,2,3], y=[2,1,2])]
    fig['data'] += [Scatter(x=[1,2,3], y=[2,1,2], xaxis='x2', yaxis='y2')]

    # or see Figure.append_trace

    Example 2:
    # subplots with shared x axes
    fig = tools.make_subplots(rows=2, shared_xaxes=True)

    This is the format of your plot grid:
    [ (1,1) x1,y1 ]
    [ (2,1) x1,y2 ]


    fig['data'] += [Scatter(x=[1,2,3], y=[2,1,2])]
    fig['data'] += [Scatter(x=[1,2,3], y=[2,1,2], yaxis='y2')]

    Example 3:
    # irregular subplot layout (more examples below under 'specs')
    fig = tools.make_subplots(rows=2, cols=2,
                              specs=[[{}, {}],
                                     [{'colspan': 2}, None]])

    This is the format of your plot grid!
    [ (1,1) x1,y1 ]  [ (1,2) x2,y2 ]
    [ (2,1) x3,y3           -      ]

    fig['data'] += [Scatter(x=[1,2,3], y=[2,1,2])]
    fig['data'] += [Scatter(x=[1,2,3], y=[2,1,2], xaxis='x2', yaxis='y2')]
    fig['data'] += [Scatter(x=[1,2,3], y=[2,1,2], xaxis='x3', yaxis='y3')]

    Example 4:
    # insets
    fig = tools.make_subplots(insets=[{'cell': (1,1), 'l': 0.7, 'b': 0.3}])

    This is the format of your plot grid!
    [ (1,1) x1,y1 ]

    With insets:
    [ x2,y2 ] over [ (1,1) x1,y1 ]

    fig['data'] += [Scatter(x=[1,2,3], y=[2,1,2])]
    fig['data'] += [Scatter(x=[1,2,3], y=[2,1,2], xaxis='x2', yaxis='y2')]

    Example 5:
    # include subplot titles
    fig = tools.make_subplots(rows=2, subplot_titles=('Plot 1','Plot 2'))

    This is the format of your plot grid:
    [ (1,1) x1,y1 ]
    [ (2,1) x2,y2 ]

    fig['data'] += [Scatter(x=[1,2,3], y=[2,1,2])]
    fig['data'] += [Scatter(x=[1,2,3], y=[2,1,2], xaxis='x2', yaxis='y2')]

    Example 6:
    # Include subplot title on one plot (but not all)
    fig = tools.make_subplots(insets=[{'cell': (1,1), 'l': 0.7, 'b': 0.3}],
                              subplot_titles=('','Inset'))

    This is the format of your plot grid!
    [ (1,1) x1,y1 ]

    With insets:
    [ x2,y2 ] over [ (1,1) x1,y1 ]

    fig['data'] += [Scatter(x=[1,2,3], y=[2,1,2])]
    fig['data'] += [Scatter(x=[1,2,3], y=[2,1,2], xaxis='x2', yaxis='y2')]

    Keywords arguments with constant defaults:

    rows (kwarg, int greater than 0, default=1):
        Number of rows in the subplot grid.

    cols (kwarg, int greater than 0, default=1):
        Number of columns in the subplot grid.

    shared_xaxes (kwarg, boolean or list, default=False)
        Assign shared x axes.
        If True, subplots in the same grid column have one common
        shared x-axis at the bottom of the gird.

        To assign shared x axes per subplot grid cell (see 'specs'),
        send list (or list of lists, one list per shared x axis)
        of cell index tuples.

    shared_yaxes (kwarg, boolean or list, default=False)
        Assign shared y axes.
        If True, subplots in the same grid row have one common
        shared y-axis on the left-hand side of the gird.

        To assign shared y axes per subplot grid cell (see 'specs'),
        send list (or list of lists, one list per shared y axis)
        of cell index tuples.

    start_cell (kwarg, 'bottom-left' or 'top-left', default='top-left')
        Choose the starting cell in the subplot grid used to set the
        domains of the subplots.

    print_grid (kwarg, boolean, default=True):
        If True, prints a tab-delimited string representation of
        your plot grid.

    Keyword arguments with variable defaults:

    horizontal_spacing (kwarg, float in [0,1], default=0.2 / cols):
        Space between subplot columns.
        Applies to all columns (use 'specs' subplot-dependents spacing)

    vertical_spacing (kwarg, float in [0,1], default=0.3 / rows):
        Space between subplot rows.
        Applies to all rows (use 'specs' subplot-dependents spacing)

    subplot_titles (kwarg, list of strings, default=empty list):
        Title of each subplot.
        "" can be included in the list if no subplot title is desired in
        that space so that the titles are properly indexed.

    specs (kwarg, list of lists of dictionaries):
        Subplot specifications.

        ex1: specs=[[{}, {}], [{'colspan': 2}, None]]

        ex2: specs=[[{'rowspan': 2}, {}], [None, {}]]

        - Indices of the outer list correspond to subplot grid rows
          starting from the bottom. The number of rows in 'specs'
          must be equal to 'rows'.

        - Indices of the inner lists correspond to subplot grid columns
          starting from the left. The number of columns in 'specs'
          must be equal to 'cols'.

        - Each item in the 'specs' list corresponds to one subplot
          in a subplot grid. (N.B. The subplot grid has exactly 'rows'
          times 'cols' cells.)

        - Use None for blank a subplot cell (or to move pass a col/row span).

        - Note that specs[0][0] has the specs of the 'start_cell' subplot.

        - Each item in 'specs' is a dictionary.
            The available keys are:

            * is_3d (boolean, default=False): flag for 3d scenes
            * colspan (int, default=1): number of subplot columns
                for this subplot to span.
            * rowspan (int, default=1): number of subplot rows
                for this subplot to span.
            * l (float, default=0.0): padding left of cell
            * r (float, default=0.0): padding right of cell
            * t (float, default=0.0): padding right of cell
            * b (float, default=0.0): padding bottom of cell

        - Use 'horizontal_spacing' and 'vertical_spacing' to adjust
          the spacing in between the subplots.

    insets (kwarg, list of dictionaries):
        Inset specifications.

        - Each item in 'insets' is a dictionary.
            The available keys are:

            * cell (tuple, default=(1,1)): (row, col) index of the
                subplot cell to overlay inset axes onto.
            * is_3d (boolean, default=False): flag for 3d scenes
            * l (float, default=0.0): padding left of inset
                  in fraction of cell width
            * w (float or 'to_end', default='to_end') inset width
                  in fraction of cell width ('to_end': to cell right edge)
            * b (float, default=0.0): padding bottom of inset
                  in fraction of cell height
            * h (float or 'to_end', default='to_end') inset height
                  in fraction of cell height ('to_end': to cell top edge)
    """
    # TODO: protected until #282
    from plotly.graph_objs import graph_objs

    # Throw exception for non-integer rows and cols
    if not isinstance(rows, int) or rows <= 0:
        raise Exception("Keyword argument 'rows' "
                        "must be an int greater than 0")
    if not isinstance(cols, int) or cols <= 0:
        raise Exception("Keyword argument 'cols' "
                        "must be an int greater than 0")

    # Dictionary of things start_cell
    START_CELL_all = {
        'bottom-left': {
            # 'natural' setup where x & y domains increase monotonically
            'col_dir': 1,
            'row_dir': 1
        },
        'top-left': {
            # 'default' setup visually matching the 'specs' list of lists
            'col_dir': 1,
            'row_dir': -1
        }
        # TODO maybe add 'bottom-right' and 'top-right'
    }

    # Throw exception for invalid 'start_cell' values
    try:
        START_CELL = START_CELL_all[start_cell]
    except KeyError:
        raise Exception("Invalid 'start_cell' value")

    # Throw exception if non-valid kwarg is sent
    VALID_KWARGS = ['horizontal_spacing', 'vertical_spacing',
                    'specs', 'insets', 'subplot_titles']
    for key in kwargs.keys():
        if key not in VALID_KWARGS:
            raise Exception("Invalid keyword argument: '{0}'".format(key))

    # Set 'subplot_titles'
    subplot_titles = kwargs.get('subplot_titles', [""] * rows * cols)

    # Set 'horizontal_spacing' / 'vertical_spacing' w.r.t. rows / cols
    try:
        horizontal_spacing = float(kwargs['horizontal_spacing'])
    except KeyError:
        horizontal_spacing = 0.2 / cols
    try:
        vertical_spacing = float(kwargs['vertical_spacing'])
    except KeyError:
        if 'subplot_titles' in kwargs:
            vertical_spacing = 0.5 / rows
        else:
            vertical_spacing = 0.3 / rows

    # Sanitize 'specs' (must be a list of lists)
    exception_msg = "Keyword argument 'specs' must be a list of lists"
    try:
        specs = kwargs['specs']
        if not isinstance(specs, list):
            raise Exception(exception_msg)
        else:
            for spec_row in specs:
                if not isinstance(spec_row, list):
                    raise Exception(exception_msg)
    except KeyError:
        specs = [[{}
                 for c in range(cols)]
                 for r in range(rows)]     # default 'specs'

    # Throw exception if specs is over or under specified
    if len(specs) != rows:
        raise Exception("The number of rows in 'specs' "
                        "must be equal to 'rows'")
    for r, spec_row in enumerate(specs):
        if len(spec_row) != cols:
            raise Exception("The number of columns in 'specs' "
                            "must be equal to 'cols'")

    # Sanitize 'insets'
    try:
        insets = kwargs['insets']
        if not isinstance(insets, list):
            raise Exception("Keyword argument 'insets' must be a list")
    except KeyError:
        insets = False

    # Throw exception if non-valid key / fill in defaults
    def _check_keys_and_fill(name, arg, defaults):
        def _checks(item, defaults):
            if item is None:
                return
            if not isinstance(item, dict):
                raise Exception("Items in keyword argument '{name}' must be "
                                "dictionaries or None".format(name=name))
            for k in item.keys():
                if k not in defaults.keys():
                    raise Exception("Invalid key '{k}' in keyword "
                                    "argument '{name}'".format(k=k, name=name))
            for k in defaults.keys():
                if k not in item.keys():
                    item[k] = defaults[k]
        for arg_i in arg:
            if isinstance(arg_i, list):
                for arg_ii in arg_i:
                    _checks(arg_ii, defaults)
            elif isinstance(arg_i, dict):
                _checks(arg_i, defaults)

    # Default spec key-values
    SPEC_defaults = dict(
        is_3d=False,
        colspan=1,
        rowspan=1,
        l=0.0,
        r=0.0,
        b=0.0,
        t=0.0
        # TODO add support for 'w' and 'h'
    )
    _check_keys_and_fill('specs', specs, SPEC_defaults)

    # Default inset key-values
    if insets:
        INSET_defaults = dict(
            cell=(1, 1),
            is_3d=False,
            l=0.0,
            w='to_end',
            b=0.0,
            h='to_end'
        )
        _check_keys_and_fill('insets', insets, INSET_defaults)

    # Set width & height of each subplot cell (excluding padding)
    width = (1. - horizontal_spacing * (cols - 1)) / cols
    height = (1. - vertical_spacing * (rows - 1)) / rows

    # Built row/col sequence using 'row_dir' and 'col_dir'
    COL_DIR = START_CELL['col_dir']
    ROW_DIR = START_CELL['row_dir']
    col_seq = range(cols)[::COL_DIR]
    row_seq = range(rows)[::ROW_DIR]

    # [grid] Build subplot grid (coord tuple of cell)
    grid = [[((width + horizontal_spacing) * c,
              (height + vertical_spacing) * r)
            for c in col_seq]
            for r in row_seq]

    # [grid_ref] Initialize the grid and insets' axis-reference lists
    grid_ref = [[None for c in range(cols)] for r in range(rows)]
    insets_ref = [None for inset in range(len(insets))] if insets else None

    layout = graph_objs.Layout()  # init layout object

    # Function handling logic around 2d axis labels
    # Returns 'x{}' | 'y{}'
    def _get_label(x_or_y, r, c, cnt, shared_axes):
        # Default label (given strictly by cnt)
        label = "{x_or_y}{cnt}".format(x_or_y=x_or_y, cnt=cnt)

        if isinstance(shared_axes, bool):
            if shared_axes:
                if x_or_y == 'x':
                    label = "{x_or_y}{c}".format(x_or_y=x_or_y, c=c + 1)
                if x_or_y == 'y':
                    label = "{x_or_y}{r}".format(x_or_y=x_or_y, r=r + 1)

        if isinstance(shared_axes, list):
            if isinstance(shared_axes[0], tuple):
                shared_axes = [shared_axes]  # TODO put this elsewhere
            for shared_axis in shared_axes:
                if (r + 1, c + 1) in shared_axis:
                    label = {
                        'x': "x{0}".format(shared_axis[0][1]),
                        'y': "y{0}".format(shared_axis[0][0])
                    }[x_or_y]

        return label

    # Row in grid of anchor row if shared_xaxes=True
    ANCHOR_ROW = 0 if ROW_DIR > 0 else rows - 1

    # Function handling logic around 2d axis anchors
    # Return 'x{}' | 'y{}' | 'free' | False
    def _get_anchors(r, c, x_cnt, y_cnt, shared_xaxes, shared_yaxes):
        # Default anchors (give strictly by cnt)
        x_anchor = "y{y_cnt}".format(y_cnt=y_cnt)
        y_anchor = "x{x_cnt}".format(x_cnt=x_cnt)

        if isinstance(shared_xaxes, bool):
            if shared_xaxes:
                if r != ANCHOR_ROW:
                    x_anchor = False
                    y_anchor = 'free'
                    if shared_yaxes and c != 0:  # TODO covers all cases?
                        y_anchor = False
                    return x_anchor, y_anchor

        elif isinstance(shared_xaxes, list):
            if isinstance(shared_xaxes[0], tuple):
                shared_xaxes = [shared_xaxes]  # TODO put this elsewhere
            for shared_xaxis in shared_xaxes:
                if (r + 1, c + 1) in shared_xaxis[1:]:
                    x_anchor = False
                    y_anchor = 'free'  # TODO covers all cases?

        if isinstance(shared_yaxes, bool):
            if shared_yaxes:
                if c != 0:
                    y_anchor = False
                    x_anchor = 'free'
                    if shared_xaxes and r != ANCHOR_ROW:  # TODO all cases?
                        x_anchor = False
                    return x_anchor, y_anchor

        elif isinstance(shared_yaxes, list):
            if isinstance(shared_yaxes[0], tuple):
                shared_yaxes = [shared_yaxes]  # TODO put this elsewhere
            for shared_yaxis in shared_yaxes:
                if (r + 1, c + 1) in shared_yaxis[1:]:
                    y_anchor = False
                    x_anchor = 'free'  # TODO covers all cases?

        return x_anchor, y_anchor

    list_of_domains = []  # added for subplot titles

    # Function pasting x/y domains in layout object (2d case)
    def _add_domain(layout, x_or_y, label, domain, anchor, position):
        name = label[0] + 'axis' + label[1:]
        graph_obj = '{X_or_Y}Axis'.format(X_or_Y=x_or_y.upper())
        axis = getattr(graph_objs, graph_obj)(domain=domain)
        if anchor:
            axis['anchor'] = anchor
        if isinstance(position, float):
            axis['position'] = position
        layout[name] = axis
        list_of_domains.append(domain)  # added for subplot titles

    # Function pasting x/y domains in layout object (3d case)
    def _add_domain_is_3d(layout, s_label, x_domain, y_domain):
        scene = graph_objs.Scene(domain={'x': x_domain, 'y': y_domain})
        layout[s_label] = scene

    x_cnt = y_cnt = s_cnt = 1  # subplot axis/scene counters

    # Loop through specs -- (r, c) <-> (row, col)
    for r, spec_row in enumerate(specs):
        for c, spec in enumerate(spec_row):

            if spec is None:  # skip over None cells
                continue

            c_spanned = c + spec['colspan'] - 1  # get spanned c
            r_spanned = r + spec['rowspan'] - 1  # get spanned r

            # Throw exception if 'colspan' | 'rowspan' is too large for grid
            if c_spanned >= cols:
                raise Exception("Some 'colspan' value is too large for "
                                "this subplot grid.")
            if r_spanned >= rows:
                raise Exception("Some 'rowspan' value is too large for "
                                "this subplot grid.")

            # Get x domain using grid and colspan
            x_s = grid[r][c][0] + spec['l']
            x_e = grid[r][c_spanned][0] + width - spec['r']
            x_domain = [x_s, x_e]

            # Get y domain (dep. on row_dir) using grid & r_spanned
            if ROW_DIR > 0:
                y_s = grid[r][c][1] + spec['b']
                y_e = grid[r_spanned][c][1] + height - spec['t']
            else:
                y_s = grid[r_spanned][c][1] + spec['b']
                y_e = grid[r][c][1] + height - spec['t']
            y_domain = [y_s, y_e]

            if spec['is_3d']:

                # Add scene to layout
                s_label = 'scene{0}'.format(s_cnt)
                _add_domain_is_3d(layout, s_label, x_domain, y_domain)
                grid_ref[r][c] = (s_label, )
                s_cnt += 1

            else:

                # Get axis label and anchor
                x_label = _get_label('x', r, c, x_cnt, shared_xaxes)
                y_label = _get_label('y', r, c, y_cnt, shared_yaxes)
                x_anchor, y_anchor = _get_anchors(r, c,
                                                  x_cnt, y_cnt,
                                                  shared_xaxes,
                                                  shared_yaxes)

                # Add a xaxis to layout (N.B anchor == False -> no axis)
                if x_anchor:
                    if x_anchor == 'free':
                        x_position = y_domain[0]
                    else:
                        x_position = False
                    _add_domain(layout, 'x', x_label, x_domain,
                                x_anchor, x_position)
                    x_cnt += 1

                # Add a yaxis to layout (N.B anchor == False -> no axis)
                if y_anchor:
                    if y_anchor == 'free':
                        y_position = x_domain[0]
                    else:
                        y_position = False
                    _add_domain(layout, 'y', y_label, y_domain,
                                y_anchor, y_position)
                    y_cnt += 1

                grid_ref[r][c] = (x_label, y_label)  # fill in ref

    # Loop through insets
    if insets:
        for i_inset, inset in enumerate(insets):

            r = inset['cell'][0] - 1
            c = inset['cell'][1] - 1

            # Throw exception if r | c is out of range
            if not (0 <= r < rows):
                raise Exception("Some 'cell' row value is out of range. "
                                "Note: the starting cell is (1, 1)")
            if not (0 <= c < cols):
                raise Exception("Some 'cell' col value is out of range. "
                                "Note: the starting cell is (1, 1)")

            # Get inset x domain using grid
            x_s = grid[r][c][0] + inset['l'] * width
            if inset['w'] == 'to_end':
                x_e = grid[r][c][0] + width
            else:
                x_e = x_s + inset['w'] * width
            x_domain = [x_s, x_e]

            # Get inset y domain using grid
            y_s = grid[r][c][1] + inset['b'] * height
            if inset['h'] == 'to_end':
                y_e = grid[r][c][1] + height
            else:
                y_e = y_s + inset['h'] * height
            y_domain = [y_s, y_e]

            if inset['is_3d']:

                # Add scene to layout
                s_label = 'scene{0}'.format(s_cnt)
                _add_domain_is_3d(layout, s_label, x_domain, y_domain)
                insets_ref[i_inset] = (s_label, )
                s_cnt += 1

            else:

                # Get axis label and anchor
                x_label = _get_label('x', False, False, x_cnt, False)
                y_label = _get_label('y', False, False, y_cnt, False)
                x_anchor, y_anchor = _get_anchors(r, c,
                                                  x_cnt, y_cnt,
                                                  False, False)

                # Add a xaxis to layout (N.B insets always have anchors)
                _add_domain(layout, 'x', x_label, x_domain, x_anchor, False)
                x_cnt += 1

                # Add a yayis to layout (N.B insets always have anchors)
                _add_domain(layout, 'y', y_label, y_domain, y_anchor, False)
                y_cnt += 1

                insets_ref[i_inset] = (x_label, y_label)  # fill in ref

    # [grid_str] Set the grid's string representation
    sp = "  "            # space between cell
    s_str = "[ "         # cell start string
    e_str = " ]"         # cell end string
    colspan_str = '       -'     # colspan string
    rowspan_str = '       |'     # rowspan string
    empty_str = '    (empty) '   # empty cell string

    # Init grid_str with intro message
    grid_str = "This is the format of your plot grid:\n"

    # Init tmp list of lists of strings (sorta like 'grid_ref' but w/ strings)
    _tmp = [['' for c in range(cols)] for r in range(rows)]

    # Define cell string as function of (r, c) and grid_ref
    def _get_cell_str(r, c, ref):
        return '({r},{c}) {ref}'.format(r=r + 1, c=c + 1, ref=','.join(ref))

    # Find max len of _cell_str, add define a padding function
    cell_len = max([len(_get_cell_str(r, c, ref))
                    for r, row_ref in enumerate(grid_ref)
                    for c, ref in enumerate(row_ref)
                    if ref]) + len(s_str) + len(e_str)

    def _pad(s, cell_len=cell_len):
        return ' ' * (cell_len - len(s))

    # Loop through specs, fill in _tmp
    for r, spec_row in enumerate(specs):
        for c, spec in enumerate(spec_row):

            ref = grid_ref[r][c]
            if ref is None:
                if _tmp[r][c] == '':
                    _tmp[r][c] = empty_str + _pad(empty_str)
                continue

            cell_str = s_str + _get_cell_str(r, c, ref)

            if spec['colspan'] > 1:
                for cc in range(1, spec['colspan'] - 1):
                    _tmp[r][c + cc] = colspan_str + _pad(colspan_str)
                _tmp[r][c + spec['colspan'] - 1] = (
                    colspan_str + _pad(colspan_str + e_str)) + e_str
            else:
                cell_str += e_str

            if spec['rowspan'] > 1:
                for rr in range(1, spec['rowspan'] - 1):
                    _tmp[r + rr][c] = rowspan_str + _pad(rowspan_str)
                for cc in range(spec['colspan']):
                    _tmp[r + spec['rowspan'] - 1][c + cc] = (
                        rowspan_str + _pad(rowspan_str))

            _tmp[r][c] = cell_str + _pad(cell_str)

    # Append grid_str using data from _tmp in the correct order
    for r in row_seq[::-1]:
        grid_str += sp.join(_tmp[r]) + '\n'

    # Append grid_str to include insets info
    if insets:
        grid_str += "\nWith insets:\n"
        for i_inset, inset in enumerate(insets):

            r = inset['cell'][0] - 1
            c = inset['cell'][1] - 1
            ref = grid_ref[r][c]

            grid_str += (
                s_str + ','.join(insets_ref[i_inset]) + e_str +
                ' over ' +
                s_str + _get_cell_str(r, c, ref) + e_str + '\n'
            )

    # Add subplot titles

    # If shared_axes is False (default) use list_of_domains
    # This is used for insets and irregular layouts
    if not shared_xaxes and not shared_yaxes:
        x_dom = list_of_domains[::2]
        y_dom = list_of_domains[1::2]
        subtitle_pos_x = []
        subtitle_pos_y = []
        for x_domains in x_dom:
            subtitle_pos_x.append(sum(x_domains) / 2)
        for y_domains in y_dom:
            subtitle_pos_y.append(y_domains[1])
    # If shared_axes is True the domin of each subplot is not returned so the
    # title position must be calculated for each subplot
    else:
        subtitle_pos_x = [None] * cols
        subtitle_pos_y = [None] * rows
        delt_x = (x_e - x_s)
        for index in range(cols):
            subtitle_pos_x[index] = ((delt_x / 2) +
                                     ((delt_x + horizontal_spacing) * index))
        subtitle_pos_x *= rows
        for index in range(rows):
            subtitle_pos_y[index] = (1 - ((y_e + vertical_spacing) * index))
        subtitle_pos_y *= cols
        subtitle_pos_y = sorted(subtitle_pos_y, reverse=True)

    plot_titles = []
    for index in range(len(subplot_titles)):
        if not subplot_titles[index]:
            pass
        else:
            plot_titles.append({'y': subtitle_pos_y[index],
                                'xref': 'paper',
                                'x': subtitle_pos_x[index],
                                'yref': 'paper',
                                'text': subplot_titles[index],
                                'showarrow': False,
                                'font': graph_objs.Font(size=16),
                                'xanchor': 'center',
                                'yanchor': 'bottom'
                                })

            layout['annotations'] = plot_titles

    if print_grid:
        print(grid_str)

    fig = graph_objs.Figure(layout=layout)

    fig.__dict__['_grid_ref'] = grid_ref
    fig.__dict__['_grid_str'] = grid_str

    return fig


def get_valid_graph_obj(obj, obj_type=None):
    """Returns a new graph object that won't raise.

    CAREFUL: this will *silently* strip out invalid pieces of the object.

    """
    # TODO: Deprecate or move. #283
    from plotly.graph_objs import graph_objs
    try:
        cls = getattr(graph_objs, obj_type)
    except (AttributeError, KeyError):
        raise exceptions.PlotlyError(
            "'{}' is not a recognized graph_obj.".format(obj_type)
        )
    return cls(obj, _raise=False)


def validate(obj, obj_type):
    """Validate a dictionary, list, or graph object as 'obj_type'.

    This will not alter the 'obj' referenced in the call signature. It will
    raise an error if the 'obj' reference could not be instantiated as a
    valid 'obj_type' graph object.

    """
    # TODO: Deprecate or move. #283
    from plotly.graph_objs import graph_objs

    if obj_type not in graph_reference.CLASSES:
        obj_type = graph_reference.string_to_class_name(obj_type)

    try:
        cls = getattr(graph_objs, obj_type)
    except AttributeError:
        raise exceptions.PlotlyError(
            "'{0}' is not a recognizable graph_obj.".
            format(obj_type))
    cls(obj)  # this will raise on invalid keys/items


def _replace_newline(obj):
    """Replaces '\n' with '<br>' for all strings in a collection."""
    if isinstance(obj, dict):
        d = dict()
        for key, val in list(obj.items()):
            d[key] = _replace_newline(val)
        return d
    elif isinstance(obj, list):
        l = list()
        for index, entry in enumerate(obj):
            l += [_replace_newline(entry)]
        return l
    elif isinstance(obj, six.string_types):
        s = obj.replace('\n', '<br>')
        if s != obj:
            warnings.warn("Looks like you used a newline character: '\\n'.\n\n"
                          "Plotly uses a subset of HTML escape characters\n"
                          "to do things like newline (<br>), bold (<b></b>),\n"
                          "italics (<i></i>), etc. Your newline characters \n"
                          "have been converted to '<br>' so they will show \n"
                          "up right on your Plotly figure!")
        return s
    else:
        return obj  # we return the actual reference... but DON'T mutate.


if _ipython_imported:
    class PlotlyDisplay(IPython.core.display.HTML):
        """An IPython display object for use with plotly urls

        PlotlyDisplay objects should be instantiated with a url for a plot.
        IPython will *choose* the proper display representation from any
        Python object, and using provided methods if they exist. By defining
        the following, if an HTML display is unusable, the PlotlyDisplay
        object can provide alternate representations.

        """
        def __init__(self, url, width, height):
            self.resource = url
            self.embed_code = get_embed(url, width=width, height=height)
            super(PlotlyDisplay, self).__init__(data=self.embed_code)

        def _repr_html_(self):
            return self.embed_code


def return_figure_from_figure_or_data(figure_or_data, validate_figure):
    from plotly.graph_objs import graph_objs
    if isinstance(figure_or_data, dict):
        figure = figure_or_data
    elif isinstance(figure_or_data, list):
        figure = {'data': figure_or_data}
    else:
        raise exceptions.PlotlyError("The `figure_or_data` positional "
                                     "argument must be either "
                                     "`dict`-like or `list`-like.")
    if validate_figure:

        try:
            graph_objs.Figure(figure)
        except exceptions.PlotlyError as err:
            raise exceptions.PlotlyError("Invalid 'figure_or_data' argument. "
                                         "Plotly will not be able to properly "
                                         "parse the resulting JSON. If you "
                                         "want to send this 'figure_or_data' "
                                         "to Plotly anyway (not recommended), "
                                         "you can set 'validate=False' as a "
                                         "plot option.\nHere's why you're "
                                         "seeing this error:\n\n{0}"
                                         "".format(err))
        if not figure['data']:
            raise exceptions.PlotlyEmptyDataError(
                "Empty data list found. Make sure that you populated the "
                "list of data objects you're sending and try again.\n"
                "Questions? support@plot.ly"
            )

    return figure

# Default colours for finance charts
_DEFAULT_INCREASING_COLOR = '#3D9970'  # http://clrs.cc
_DEFAULT_DECREASING_COLOR = '#FF4136'

DIAG_CHOICES = ['scatter', 'histogram', 'box']
VALID_COLORMAP_TYPES = ['cat', 'seq']


class FigureFactory(object):
    """
    BETA functions to create specific chart types.

    This is beta as in: subject to change in a backwards incompatible way
    without notice.

    Supported chart types include candlestick, open high low close, quiver,
    streamline, distplot, dendrogram, annotated heatmap, and tables. See
    FigureFactory.create_candlestick, FigureFactory.create_ohlc,
    FigureFactory.create_quiver, FigureFactory.create_streamline,
    FigureFactory.create_distplot, FigureFactory.create_dendrogram,
    FigureFactory.create_annotated_heatmap, or FigureFactory.create_table for
    more information and examples of a specific chart type.
    """

    @staticmethod
<<<<<<< HEAD
    def _validate_gantt(df):
        """
        Validates the inputted dataframe or list
        """
        if _pandas_imported and isinstance(df, pd.core.frame.DataFrame):
            # validate that df has all the required keys
            for key in REQUIRED_GANTT_KEYS:
                if key not in df:
                    raise exceptions.PlotlyError("The columns in your data"
                                                 "frame must include the "
                                                 "keys".format(
                                                     REQUIRED_GANTT_KEYS
                                                 )
                                                 )

            num_of_rows = len(df.index)
            chart = []
            for index in range(num_of_rows):
                task_dict = {}
                for key in df:
                    task_dict[key] = df.ix[index][key]
                chart.append(task_dict)

            return chart

        # validate if df is a list
        if not isinstance(df, list):
            raise exceptions.PlotlyError("You must input either a dataframe "
                                         "or a list of dictionaries.")

        # validate if df is empty
        if len(df) <= 0:
            raise exceptions.PlotlyError("Your list is empty. It must contain "
                                         "at least one dictionary.")
        if not isinstance(df[0], dict):
            raise exceptions.PlotlyError("Your list must only "
                                         "include dictionaries.")
        return df

    @staticmethod
    def _gantt(chart, colors, title, bar_width, showgrid_x, showgrid_y,
               height, width, tasks=None,
               task_names=None, data=None):
        """
        Refer to FigureFactory.create_gantt() for docstring
        """
        if tasks is None:
            tasks = []
        if task_names is None:
            task_names = []
        if data is None:
            data = []

        for index in range(len(chart)):
            task = dict(x0=chart[index]['Start'],
                        x1=chart[index]['Finish'],
                        name=chart[index]['Task'])
            tasks.append(task)

        shape_template = {
            'type': 'rect',
            'xref': 'x',
            'yref': 'y',
            'opacity': 1,
            'line': {
                'width': 0,
            },
            'yref': 'y',
        }

        color_index = 0
        for index in range(len(tasks)):
            tn = tasks[index]['name']
            task_names.append(tn)
            del tasks[index]['name']
            tasks[index].update(shape_template)
            tasks[index]['y0'] = index - bar_width
            tasks[index]['y1'] = index + bar_width

            # check if colors need to be looped
            if color_index >= len(colors):
                color_index = 0
            tasks[index]['fillcolor'] = colors[color_index]
            # Add a line for hover text and autorange
            data.append(
                dict(
                    x=[tasks[index]['x0'], tasks[index]['x1']],
                    y=[index, index],
                    name='',
                    marker={'color': 'white'}
                )
            )
            color_index += 1

        layout = dict(
            title=title,
            showlegend=False,
            height=height,
            width=width,
            shapes=[],
            hovermode='closest',
            yaxis=dict(
                showgrid=showgrid_y,
                ticktext=task_names,
                tickvals=list(range(len(tasks))),
                range=[-1, len(tasks) + 1],
                autorange=False,
                zeroline=False,
            ),
            xaxis=dict(
                showgrid=showgrid_x,
                zeroline=False,
                rangeselector=dict(
                    buttons=list([
                        dict(count=7,
                             label='1w',
                             step='day',
                             stepmode='backward'),
                        dict(count=1,
                             label='1m',
                             step='month',
                             stepmode='backward'),
                        dict(count=6,
                             label='6m',
                             step='month',
                             stepmode='backward'),
                        dict(count=1,
                             label='YTD',
                             step='year',
                             stepmode='todate'),
                        dict(count=1,
                             label='1y',
                             step='year',
                             stepmode='backward'),
                        dict(step='all')
                    ])
                ),
                type='date'
            )
        )
        layout['shapes'] = tasks

        fig = dict(data=data, layout=layout)
        return fig

    @staticmethod
    def _gantt_colorscale(chart, colors, title, index_col, show_colorbar,
                          bar_width, showgrid_x, showgrid_y, height,
                          width, tasks=None, task_names=None, data=None):
        """
        Refer to FigureFactory.create_gantt() for docstring
        """
        from numbers import Number
        if tasks is None:
            tasks = []
        if task_names is None:
            task_names = []
        if data is None:
            data = []

        for index in range(len(chart)):
            task = dict(x0=chart[index]['Start'],
                        x1=chart[index]['Finish'],
                        name=chart[index]['Task'])
            tasks.append(task)

        shape_template = {
            'type': 'rect',
            'xref': 'x',
            'yref': 'y',
            'opacity': 1,
            'line': {
                'width': 0,
            },
            'yref': 'y',
        }

        # compute the color for task based on indexing column
        if isinstance(chart[0][index_col], Number):
            for index in range(len(tasks)):
                tn = tasks[index]['name']
                task_names.append(tn)
                del tasks[index]['name']
                tasks[index].update(shape_template)
                tasks[index]['y0'] = index - bar_width
                tasks[index]['y1'] = index + bar_width

                colors = FigureFactory._unlabel_rgb(colors)
                lowcolor = colors[0]
                highcolor = colors[1]

                intermed = (chart[index][index_col])/100.0
                intermed_color = FigureFactory._find_intermediate_color(lowcolor,
                                                                        highcolor,
                                                                        intermed)
                intermed_color = FigureFactory._label_rgb(intermed_color)
                tasks[index]['fillcolor'] = intermed_color
                # relabel colors with 'rgb'
                colors = FigureFactory._label_rgb(colors)

                # add a line for hover text and autorange
                data.append(
                    dict(
                        x=[tasks[index]['x0'], tasks[index]['x1']],
                        y=[index, index],
                        name='',
                        marker={'color': 'white'}
                    )
                )
        if isinstance(chart[0][index_col], str):
            index_vals = []
            for row in range(len(tasks)):
                if chart[row][index_col] not in index_vals:
                    index_vals.append(chart[row][index_col])

            index_vals.sort()

            # make a dictionary assignment to each index value
            index_vals_dict = {}
            # define color index
            c_index = 0
            for key in index_vals:
                if c_index > len(colors) - 1:
                    c_index = 0
                index_vals_dict[key] = colors[c_index]
                c_index += 1

            for index in range(len(tasks)):
                tn = tasks[index]['name']
                task_names.append(tn)
                del tasks[index]['name']
                tasks[index].update(shape_template)
                tasks[index]['y0'] = index - bar_width
                tasks[index]['y1'] = index + bar_width

                tasks[index]['fillcolor'] = index_vals_dict[
                    chart[index][index_col]
                ]

                # add a line for hover text and autorange
                data.append(
                    dict(
                        x=[tasks[index]['x0'], tasks[index]['x1']],
                        y=[index, index],
                        name='',
                        marker={'color': 'white'}
                    )
                )

        if show_colorbar is True:
        # generate dummy data for colorscale visibility
            data.append(
                dict(
                    x=[tasks[index]['x0'], tasks[index]['x0']],
                    y=[index, index],
                    name='',
                    marker={'color': 'white',
                            'colorscale': [[0, colors[0]], [1, colors[1]]],
                            'showscale': True,
                            'cmax': 100,
                            'cmin': 0}
                )
            )

        layout = dict(
            title=title,
            showlegend=False,
            height=height,
            width=width,
            shapes=[],
            hovermode='closest',
            yaxis=dict(
                showgrid=showgrid_y,
                ticktext=task_names,
                tickvals=list(range(len(tasks))),
                range=[-1, len(tasks) + 1],
                autorange=False,
                zeroline=False,
            ),
            xaxis=dict(
                showgrid=showgrid_x,
                zeroline=False,
                rangeselector=dict(
                    buttons=list([
                        dict(count=7,
                             label='1w',
                             step='day',
                             stepmode='backward'),
                        dict(count=1,
                             label='1m',
                             step='month',
                             stepmode='backward'),
                        dict(count=6,
                             label='6m',
                             step='month',
                             stepmode='backward'),
                        dict(count=1,
                             label='YTD',
                             step='year',
                             stepmode='todate'),
                        dict(count=1,
                             label='1y',
                             step='year',
                             stepmode='backward'),
                        dict(step='all')
                    ])
                ),
                type='date'
            )
        )
        layout['shapes'] = tasks

        fig = dict(data=data, layout=layout)
        return fig

    @staticmethod
    def _gantt_dict(chart, colors, title, index_col, show_colorbar, bar_width,
                    showgrid_x, showgrid_y, height, width, tasks=None,
                    task_names=None, data=None):
        """
        Refer to FigureFactory.create_gantt() for docstring
        """
        from plotly.graph_objs import graph_objs 
        if tasks is None:
            tasks = []
        if task_names is None:
            task_names = []
        if data is None:
            data = []

        for index in range(len(chart)):
            task = dict(x0=chart[index]['Start'],
                        x1=chart[index]['Finish'],
                        name=chart[index]['Task'])
            tasks.append(task)

        shape_template = {
            'type': 'rect',
            'xref': 'x',
            'yref': 'y',
            'opacity': 1,
            'line': {
                'width': 0,
            },
            'yref': 'y',
        }

        index_vals = []
        for row in range(len(tasks)):
            if chart[row][index_col] not in index_vals:
                index_vals.append(chart[row][index_col])

        index_vals.sort()

        # verify each value in index column appears in colors dictionary
        for key in index_vals:
            if key not in colors:
                raise exceptions.PlotlyError("If you are using colors as a "
                                             "dictionary, all of its keys "
                                             "must be all the values in the "
                                             "index column.")

        for index in range(len(tasks)):
            tn = tasks[index]['name']
            task_names.append(tn)
            del tasks[index]['name']
            tasks[index].update(shape_template)
            tasks[index]['y0'] = index - bar_width
            tasks[index]['y1'] = index + bar_width

            tasks[index]['fillcolor'] = colors[chart[index][index_col]]

            # add a line for hover text and autorange
            data.append(
                dict(
                    x=[tasks[index]['x0'], tasks[index]['x1']],
                    y=[index, index],
                    name='',
                    marker={'color': 'white'}
                )
            )

        if show_colorbar is True:
        # generate dummy data for colorscale visibility
            trace2 = dict(
                #x=[tasks[0]['x0'], tasks[0]['x0']],
                x=[2, 6],
                y=[4, 2],
                name='asdf',
                visible='legendonly',
                marker=dict(
                    size=10,
                    color='rgb(25, 50, 150)'),
                showlegend=True
            )

            data.append(trace2)

        layout = dict(
            title=title,
            showlegend=False,
            height=height,
            width=width,
            shapes=[],
            hovermode='closest',
            yaxis=dict(
                showgrid=showgrid_y,
                ticktext=task_names,
                tickvals=list(range(len(tasks))),
                range=[-1, len(tasks) + 1],
                autorange=False,
                zeroline=False,
            ),
            xaxis=dict(
                showgrid=showgrid_x,
                zeroline=False,
                rangeselector=dict(
                    buttons=list([
                        dict(count=7,
                             label='1w',
                             step='day',
                             stepmode='backward'),
                        dict(count=1,
                             label='1m',
                             step='month',
                             stepmode='backward'),
                        dict(count=6,
                             label='6m',
                             step='month',
                             stepmode='backward'),
                        dict(count=1,
                             label='YTD',
                             step='year',
                             stepmode='todate'),
                        dict(count=1,
                             label='1y',
                             step='year',
                             stepmode='backward'),
                        dict(step='all')
                    ])
                ),
                type='date'
            )
        )
        layout['shapes'] = tasks

        fig = dict(data=data, layout=layout)
        return fig

    @staticmethod
    def create_gantt(df, colors=None, index_col=None, show_colorbar=False,
                     reverse_colors=False, title='Gantt Chart',
                     bar_width=0.2, showgrid_x=False, showgrid_y=False,
                     height=600, width=900, tasks=None,
                     task_names=None, data=None):
        """
        Returns figure for a gantt chart

        :param (array|list) df: input data for gantt chart. Must be either a
            a dataframe or a list. If dataframe, the columns must include
            'Task', 'Start' and 'Finish'. Other columns can be included and
            used for indexing. If a list, its elements must be dictionaries
            with the same required column headers: 'Task', 'Start' and
            'Finish'.
        :param (str|list|dict) colors: either a plotly scale name, an rgb
            or hex color, a color tuple or a list of colors. An rgb color is
            of the form 'rgb(x, y, z)' where x, y, z belong to the interval
            [0, 255] and a color tuple is a tuple of the form (a, b, c) where
            a, b and c belong to [0, 1]. If colors is a list, it must
            contain the valid color types aforementioned as its members.
            If a dictionary, all values of the indexing column must be keys in
            colors.
        :param (str|float) index_col: the column header (if df is a data
            frame) that will function as the indexing column. If df is a list,
            index_col must be one of the keys in all the items of df.
        :param (bool) show_colorbar: determines if colorbar will be visible.
            Only applies if values in the index column are numeric.
        :param (bool) reverse_colors: reverses the order of selected colors
        :param (str) title: the title of the chart
        :param (float) bar_width: the width of the horizontal bars in the plot
        :param (bool) showgrid_x: show/hide the x-axis grid
        :param (bool) showgrid_y: show/hide the y-axis grid
        :param (float) height: the height of the chart
        :param (float) width: the width of the chart

        Example 1: Simple Gantt Chart
        ```
        import plotly.plotly as py
        from plotly.tools import FigureFactory as FF

        # Make data for chart
        df = [dict(Task="Job A", Start='2009-01-01', Finish='2009-02-30'),
              dict(Task="Job B", Start='2009-03-05', Finish='2009-04-15'),
              dict(Task="Job C", Start='2009-02-20', Finish='2009-05-30')]

        # Create a figure
        fig = FF.create_gantt(df)

        # Plot the data
        py.iplot(fig, filename='Simple Gantt Chart', world_readable=True)
        ```

        Example 2: Index by Column with Numerical Entries
        ```
        import plotly.plotly as py
        from plotly.tools import FigureFactory as FF

        # Make data for chart
        df = [dict(Task="Job A", Start='2009-01-01',
                   Finish='2009-02-30', Complete=10),
              dict(Task="Job B", Start='2009-03-05',
                   Finish='2009-04-15', Complete=60),
              dict(Task="Job C", Start='2009-02-20',
                   Finish='2009-05-30', Complete=95)]

        # Create a figure with Plotly colorscale
        fig = FF.create_gantt(df, colors='Blues', index_col='Complete',
                              show_colorbar=True, bar_width=0.5,
                              showgrid_x=True, showgrid_y=True)

        # Plot the data
        py.iplot(fig, filename='Numerical Entries', world_readable=True)
        ```

        Example 3: Index by Column with String Entries
        ```
        import plotly.plotly as py
        from plotly.tools import FigureFactory as FF

        # Make data for chart
        df = [dict(Task="Job A", Start='2009-01-01',
                   Finish='2009-02-30', Resource='Apple'),
              dict(Task="Job B", Start='2009-03-05',
                   Finish='2009-04-15', Resource='Grape'),
              dict(Task="Job C", Start='2009-02-20',
                   Finish='2009-05-30', Resource='Banana')]

        # Create a figure with Plotly colorscale
        fig = FF.create_gantt(df, colors=['rgb(200, 50, 25)',
                                          (1, 0, 1),
                                          '#6c4774'],
                              index_col='Resource',
                              reverse_colors=True)

        # Plot the data
        py.iplot(fig, filename='String Entries', world_readable=True)
        ```

        Example 4: Use a dictionary for colors
        ```
        import plotly.plotly as py
        from plotly.tools import FigureFactory as FF

        # Make data for chart
        df = [dict(Task="Job A", Start='2009-01-01',
                   Finish='2009-02-30', Resource='Apple'),
              dict(Task="Job B", Start='2009-03-05',
                   Finish='2009-04-15', Resource='Grape'),
              dict(Task="Job C", Start='2009-02-20',
                   Finish='2009-05-30', Resource='Banana')]

        # Make a dictionary of colors
        colors = {'Apple': 'rgb(255, 0, 0)',
                  'Grape': 'rgb(170, 14, 200)',
                  'Banana': (1, 1, 0.2)}

        # Create a figure with Plotly colorscale
        fig = FF.create_gantt(df, colors=colors, index_col='Resource')

        # Plot the data
        py.iplot(fig, filename='dictioanry colors', world_readable=True)
        ```
        """
        plotly_scales = {'Greys': ['rgb(0,0,0)', 'rgb(255,255,255)'],
                         'YlGnBu': ['rgb(8,29,88)', 'rgb(255,255,217)'],
                         'Greens': ['rgb(0,68,27)', 'rgb(247,252,245)'],
                         'YlOrRd': ['rgb(128,0,38)', 'rgb(255,255,204)'],
                         'Bluered': ['rgb(0,0,255)', 'rgb(255,0,0)'],
                         'RdBu': ['rgb(5,10,172)', 'rgb(178,10,28)'],
                         'Reds': ['rgb(220,220,220)', 'rgb(178,10,28)'],
                         'Blues': ['rgb(5,10,172)', 'rgb(220,220,220)'],
                         'Picnic': ['rgb(0,0,255)', 'rgb(255,0,0)'],
                         'Rainbow': ['rgb(150,0,90)', 'rgb(255,0,0)'],
                         'Portland': ['rgb(12,51,131)', 'rgb(217,30,30)'],
                         'Jet': ['rgb(0,0,131)', 'rgb(128,0,0)'],
                         'Hot': ['rgb(0,0,0)', 'rgb(255,255,255)'],
                         'Blackbody': ['rgb(0,0,0)', 'rgb(160,200,255)'],
                         'Earth': ['rgb(0,0,130)', 'rgb(255,255,255)'],
                         'Electric': ['rgb(0,0,0)', 'rgb(255,250,220)'],
                         'Viridis': ['rgb(68,1,84)', 'rgb(253,231,37)']}

        # validate gantt input data
        chart = FigureFactory._validate_gantt(df)

        if index_col:
            if index_col not in chart[0]:
                raise exceptions.PlotlyError("In order to use an indexing "
                                             "column and assign colors to "
                                             "the values of the index, you "
                                             "must choose an actual column "
                                             "name in the dataframe or key "
                                             "if a list of dictionaries is "
                                             "being used.")
            # validate gantt index column
            index_list = []
            for dictionary in chart:
                index_list.append(dictionary[index_col])
            FigureFactory._validate_index(index_list)

        # Validate colors
        if colors is None:
            colors = DEFAULT_PLOTLY_COLORS

        if isinstance(colors, str):
            if colors in plotly_scales:
                colors = plotly_scales[colors]

            elif 'rgb' in colors:
                colors = FigureFactory._unlabel_rgb(colors)
                for value in colors:
                    if value > 255.0:
                        raise exceptions.PlotlyError("Whoops! The "
                                                     "elements in your "
                                                     "rgb colors "
                                                     "tuples cannot "
                                                     "exceed 255.0.")
                colors = FigureFactory._label_rgb(colors)

                # put colors in list
                colors_list = []
                colors_list.append(colors)
                colors = colors_list

            elif '#' in colors:
                colors = FigureFactory._hex_to_rgb(colors)
                colors = FigureFactory._label_rgb(colors)

                # put colors in list
                colors_list = []
                colors_list.append(colors)
                colors = colors_list

            else:
                scale_keys = list(plotly_scales.keys())
                raise exceptions.PlotlyError("If you input a string "
                                             "for 'colors', it must "
                                             "either be a Plotly "
                                             "colorscale, an 'rgb' "
                                             "color or a hex color."
                                             "Valid plotly colorscale "
                                             "names are {}".format(scale_keys))
        elif isinstance(colors, tuple):
            for value in colors:
                if value > 1.0:
                    raise exceptions.PlotlyError("Whoops! The "
                                                 "elements in "
                                                 "your colors "
                                                 "tuples cannot "
                                                 "exceed 1.0.")

            colors_list = []
            colors_list.append(colors)
            colors = colors_list

            colors = FigureFactory._convert_to_RGB_255(colors)
            colors = FigureFactory._label_rgb(colors)

        elif isinstance(colors, list):
            new_colormap = []
            for color in colors:
                if 'rgb' in color:
                    color = FigureFactory._unlabel_rgb(color)

                    for value in color:
                        if value > 255.0:
                            raise exceptions.PlotlyError("Whoops! The "
                                                         "elements in your "
                                                         "rgb colors "
                                                         "tuples cannot "
                                                         "exceed 255.0.")

                    color = FigureFactory._label_rgb(color)
                    new_colormap.append(color)
                elif '#' in color:
                    color = FigureFactory._hex_to_rgb(color)
                    color = FigureFactory._label_rgb(color)
                    new_colormap.append(color)
                elif isinstance(color, tuple):
                    for value in color:
                        if value > 1.0:
                            raise exceptions.PlotlyError("Whoops! The "
                                                         "elements in "
                                                         "your colors "
                                                         "tuples cannot "
                                                         "exceed 1.0.")
                    color = FigureFactory._convert_to_RGB_255(color)
                    color = FigureFactory._label_rgb(color)
                    new_colormap.append(color)
            colors = new_colormap

        elif isinstance(colors, dict):
            for name in colors:
                if 'rgb' in colors[name]:
                    color = FigureFactory._unlabel_rgb(colors[name])
                    for value in color:
                        if value > 255.0:
                            raise exceptions.PlotlyError("Whoops! The "
                                                         "elements in your "
                                                         "rgb colors "
                                                         "tuples cannot "
                                                         "exceed 255.0.")

                elif '#' in colors[name]:
                    color = FigureFactory._hex_to_rgb(colors[name])
                    color = FigureFactory._label_rgb(color)
                    colors[name] = color

                elif isinstance(colors[name], tuple):
                    for value in colors[name]:
                        if value > 1.0:
                            raise exceptions.PlotlyError("Whoops! The "
                                                         "elements in "
                                                         "your colors "
                                                         "tuples cannot "
                                                         "exceed 1.0.")
                    color = FigureFactory._convert_to_RGB_255(colors[name])
                    color = FigureFactory._label_rgb(color)
                    colors[name] = color

        else:
            raise exceptions.PlotlyError("You must input a valid colors. "
                                         "Valid types include a plotly scale, "
                                         "rgb, hex or tuple color, a list of "
                                         "any color types, or a dictionary "
                                         "with index names each assigned "
                                         "to a color.")

        if reverse_colors is True:
            colors.reverse()

        if not index_col:
            if isinstance(colors, dict):
                raise exceptions.PlotlyError("Error. You have set colors to "
                                             "a dictionary but have not "
                                             "picked an index. An index is "
                                             "required if you are assigning "
                                             "colors to particular values "
                                             "in a dictioanry.")

            fig = FigureFactory._gantt(chart, colors, title, bar_width,
                                       showgrid_x, showgrid_y, height, width,
                                       tasks=None, task_names=None, data=None)
            return fig

        else:
            if not isinstance(colors, dict):
                fig = FigureFactory._gantt_colorscale(chart, colors,
                                                      title, index_col,
                                                      show_colorbar,
                                                      bar_width, showgrid_x,
                                                      showgrid_y, height,
                                                      width, tasks=None,
                                                      task_names=None,
                                                      data=None)
                return fig
            else:
                fig = FigureFactory._gantt_dict(chart, colors, title,
                                                index_col, show_colorbar,
                                                bar_width, showgrid_x,
                                                showgrid_y, height, width,
                                                tasks=None, task_names=None,
                                                data=None)
=======
    def _validate_colors(colors, colortype='tuple'):
        """
        Validates color(s) and returns a list of color(s) of a specified type
        """
        from numbers import Number
        if colors is None:
            colors = DEFAULT_PLOTLY_COLORS

        if isinstance(colors, str):
            if colors in PLOTLY_SCALES:
                colors = PLOTLY_SCALES[colors]
            elif 'rgb' in colors or '#' in colors:
                colors = [colors]
            else:
                raise exceptions.PlotlyError(
                    "If your colors variable is a string, it must be a "
                    "Plotly scale, an rgb color or a hex color.")

        elif isinstance(colors, tuple):
            if isinstance(colors[0], Number):
                colors = [colors]
            else:
                colors = list(colors)

        # convert color elements in list to tuple color
        for j, each_color in enumerate(colors):
            if 'rgb' in each_color:
                each_color = FigureFactory._color_parser(
                    each_color, FigureFactory._unlabel_rgb
                )
                for value in each_color:
                    if value > 255.0:
                        raise exceptions.PlotlyError(
                            "Whoops! The elements in your rgb colors "
                            "tuples cannot exceed 255.0."
                        )
                each_color = FigureFactory._color_parser(
                    each_color, FigureFactory._unconvert_from_RGB_255
                )
                colors[j] = each_color

            if '#' in each_color:
                each_color = FigureFactory._color_parser(
                    each_color, FigureFactory._hex_to_rgb
                )
                each_color = FigureFactory._color_parser(
                    each_color, FigureFactory._unconvert_from_RGB_255
                )

                colors[j] = each_color

            if isinstance(each_color, tuple):
                for value in each_color:
                    if value > 1.0:
                        raise exceptions.PlotlyError(
                            "Whoops! The elements in your colors tuples "
                            "cannot exceed 1.0."
                        )
                colors[j] = each_color

        if colortype == 'rgb':
            for j, each_color in enumerate(colors):
                rgb_color = FigureFactory._color_parser(
                    each_color, FigureFactory._convert_to_RGB_255
                )
                colors[j] = FigureFactory._color_parser(
                    rgb_color, FigureFactory._label_rgb
                )

        return colors

    @staticmethod
    def _validate_colors_dict(colors, colortype='tuple'):
        """
        Validates dictioanry of color(s)
        """
        # validate each color element in the dictionary
        for key in colors:
            if 'rgb' in colors[key]:
                colors[key] = FigureFactory._color_parser(
                    colors[key], FigureFactory._unlabel_rgb
                )
                for value in colors[key]:
                    if value > 255.0:
                        raise exceptions.PlotlyError(
                            "Whoops! The elements in your rgb colors "
                            "tuples cannot exceed 255.0."
                        )
                colors[key] = FigureFactory._color_parser(
                    colors[key], FigureFactory._unconvert_from_RGB_255
                )

            if '#' in colors[key]:
                colors[key] = FigureFactory._color_parser(
                    colors[key], FigureFactory._hex_to_rgb
                )
                colors[key] = FigureFactory._color_parser(
                    colors[key], FigureFactory._unconvert_from_RGB_255
                )

            if isinstance(colors[key], tuple):
                for value in colors[key]:
                    if value > 1.0:
                        raise exceptions.PlotlyError(
                            "Whoops! The elements in your colors tuples "
                            "cannot exceed 1.0."
                        )

        if colortype == 'rgb':
            for key in colors:
                colors[key] = FigureFactory._color_parser(
                    colors[key], FigureFactory._convert_to_RGB_255
                )
                colors[key] = FigureFactory._color_parser(
                    colors[key], FigureFactory._label_rgb
                )

        return colors

    @staticmethod
    def _calc_stats(data):
        """
        Calculate statistics for use in violin plot.
        """
        import numpy as np

        x = np.asarray(data, np.float)
        vals_min = np.min(x)
        vals_max = np.max(x)
        q2 = np.percentile(x, 50, interpolation='linear')
        q1 = np.percentile(x, 25, interpolation='lower')
        q3 = np.percentile(x, 75, interpolation='higher')
        iqr = q3 - q1
        whisker_dist = 1.5 * iqr

        # in order to prevent drawing whiskers outside the interval
        # of data one defines the whisker positions as:
        d1 = np.min(x[x >= (q1 - whisker_dist)])
        d2 = np.max(x[x <= (q3 + whisker_dist)])
        return {
            'min': vals_min,
            'max': vals_max,
            'q1': q1,
            'q2': q2,
            'q3': q3,
            'd1': d1,
            'd2': d2
        }

    @staticmethod
    def _make_half_violin(x, y, fillcolor='#1f77b4',
                          linecolor='rgb(0, 0, 0)'):
        """
        Produces a sideways probability distribution fig violin plot.
        """
        from plotly.graph_objs import graph_objs

        text = ['(pdf(y), y)=(' + '{:0.2f}'.format(x[i]) +
                ', ' + '{:0.2f}'.format(y[i]) + ')'
                for i in range(len(x))]

        return graph_objs.Scatter(
            x=x,
            y=y,
            mode='lines',
            name='',
            text=text,
            fill='tonextx',
            fillcolor=fillcolor,
            line=graph_objs.Line(width=0.5, color=linecolor, shape='spline'),
            hoverinfo='text',
            opacity=0.5
        )

    @staticmethod
    def _make_violin_rugplot(vals, pdf_max, distance,
                             color='#1f77b4'):
        """
        Returns a rugplot fig for a violin plot.
        """
        from plotly.graph_objs import graph_objs

        return graph_objs.Scatter(
            y=vals,
            x=[-pdf_max-distance]*len(vals),
            marker=graph_objs.Marker(
                color=color,
                symbol='line-ew-open'
            ),
            mode='markers',
            name='',
            showlegend=False,
            hoverinfo='y'
        )

    @staticmethod
    def _make_quartiles(q1, q3):
        """
        Makes the upper and lower quartiles for a violin plot.
        """
        from plotly.graph_objs import graph_objs

        return graph_objs.Scatter(
            x=[0, 0],
            y=[q1, q3],
            text=['lower-quartile: ' + '{:0.2f}'.format(q1),
                  'upper-quartile: ' + '{:0.2f}'.format(q3)],
            mode='lines',
            line=graph_objs.Line(
                width=4,
                color='rgb(0,0,0)'
            ),
            hoverinfo='text'
        )

    @staticmethod
    def _make_median(q2):
        """
        Formats the 'median' hovertext for a violin plot.
        """
        from plotly.graph_objs import graph_objs

        return graph_objs.Scatter(
            x=[0],
            y=[q2],
            text=['median: ' + '{:0.2f}'.format(q2)],
            mode='markers',
            marker=dict(symbol='square',
                        color='rgb(255,255,255)'),
            hoverinfo='text'
        )

    @staticmethod
    def _make_non_outlier_interval(d1, d2):
        """
        Returns the scatterplot fig of most of a violin plot.
        """
        from plotly.graph_objs import graph_objs

        return graph_objs.Scatter(
            x=[0, 0],
            y=[d1, d2],
            name='',
            mode='lines',
            line=graph_objs.Line(width=1.5,
                                 color='rgb(0,0,0)')
        )

    @staticmethod
    def _make_XAxis(xaxis_title, xaxis_range):
        """
        Makes the x-axis for a violin plot.
        """
        from plotly.graph_objs import graph_objs

        xaxis = graph_objs.XAxis(title=xaxis_title,
                                 range=xaxis_range,
                                 showgrid=False,
                                 zeroline=False,
                                 showline=False,
                                 mirror=False,
                                 ticks='',
                                 showticklabels=False,
                                 )
        return xaxis

    @staticmethod
    def _make_YAxis(yaxis_title):
        """
        Makes the y-axis for a violin plot.
        """
        from plotly.graph_objs import graph_objs

        yaxis = graph_objs.YAxis(title=yaxis_title,
                                 showticklabels=True,
                                 autorange=True,
                                 ticklen=4,
                                 showline=True,
                                 zeroline=False,
                                 showgrid=False,
                                 mirror=False)
        return yaxis

    @staticmethod
    def _violinplot(vals, fillcolor='#1f77b4', rugplot=True):
        """
        Refer to FigureFactory.create_violin() for docstring.
        """
        import numpy as np
        from scipy import stats

        vals = np.asarray(vals, np.float)
        #  summary statistics
        vals_min = FigureFactory._calc_stats(vals)['min']
        vals_max = FigureFactory._calc_stats(vals)['max']
        q1 = FigureFactory._calc_stats(vals)['q1']
        q2 = FigureFactory._calc_stats(vals)['q2']
        q3 = FigureFactory._calc_stats(vals)['q3']
        d1 = FigureFactory._calc_stats(vals)['d1']
        d2 = FigureFactory._calc_stats(vals)['d2']

        # kernel density estimation of pdf
        pdf = stats.gaussian_kde(vals)
        # grid over the data interval
        xx = np.linspace(vals_min, vals_max, 100)
        # evaluate the pdf at the grid xx
        yy = pdf(xx)
        max_pdf = np.max(yy)
        # distance from the violin plot to rugplot
        distance = (2.0 * max_pdf)/10 if rugplot else 0
        # range for x values in the plot
        plot_xrange = [-max_pdf - distance - 0.1, max_pdf + 0.1]
        plot_data = [FigureFactory._make_half_violin(
                     -yy, xx, fillcolor=fillcolor),
                     FigureFactory._make_half_violin(
                         yy, xx, fillcolor=fillcolor),
                     FigureFactory._make_non_outlier_interval(d1, d2),
                     FigureFactory._make_quartiles(q1, q3),
                     FigureFactory._make_median(q2)]
        if rugplot:
            plot_data.append(FigureFactory._make_violin_rugplot(
                vals,
                max_pdf,
                distance=distance,
                color=fillcolor)
            )
        return plot_data, plot_xrange

    @staticmethod
    def _violin_no_colorscale(data, data_header, group_header, colors,
                              use_colorscale, group_stats,
                              height, width, title):
        """
        Refer to FigureFactory.create_violin() for docstring.

        Returns fig for violin plot without colorscale.

        """
        from plotly.graph_objs import graph_objs
        import numpy as np

        # collect all group names
        group_name = []
        for name in data[group_header]:
            if name not in group_name:
                group_name.append(name)
        group_name.sort()

        gb = data.groupby([group_header])
        L = len(group_name)

        fig = make_subplots(rows=1, cols=L,
                            shared_yaxes=True,
                            horizontal_spacing=0.025,
                            print_grid=True)
        color_index = 0
        for k, gr in enumerate(group_name):
            vals = np.asarray(gb.get_group(gr)[data_header], np.float)
            if color_index >= len(colors):
                color_index = 0
            plot_data, plot_xrange = FigureFactory._violinplot(
                vals,
                fillcolor=colors[color_index]
            )
            layout = graph_objs.Layout()

            for item in plot_data:
                fig.append_trace(item, 1, k + 1)
            color_index += 1

            # add violin plot labels
            fig['layout'].update({'xaxis{}'.format(k + 1):
                                  FigureFactory._make_XAxis(group_name[k],
                                                            plot_xrange)})

        # set the sharey axis style
        fig['layout'].update(
            {'yaxis{}'.format(1): FigureFactory._make_YAxis('')}
        )
        fig['layout'].update(
            title=title,
            showlegend=False,
            hovermode='closest',
            autosize=False,
            height=height,
            width=width
        )

        return fig

    @staticmethod
    def _violin_colorscale(data, data_header, group_header, colors,
                           use_colorscale, group_stats, height, width, title):
        """
        Refer to FigureFactory.create_violin() for docstring.

        Returns fig for violin plot with colorscale.

        """
        from plotly.graph_objs import graph_objs
        import numpy as np

        # collect all group names
        group_name = []
        for name in data[group_header]:
            if name not in group_name:
                group_name.append(name)
        group_name.sort()

        # make sure all group names are keys in group_stats
        for group in group_name:
            if group not in group_stats:
                raise exceptions.PlotlyError("All values/groups in the index "
                                             "column must be represented "
                                             "as a key in group_stats.")

        gb = data.groupby([group_header])
        L = len(group_name)

        fig = make_subplots(rows=1, cols=L,
                            shared_yaxes=True,
                            horizontal_spacing=0.025,
                            print_grid=True)

        # prepare low and high color for colorscale
        lowcolor = FigureFactory._color_parser(
            colors[0], FigureFactory._unlabel_rgb
        )
        highcolor = FigureFactory._color_parser(
            colors[1], FigureFactory._unlabel_rgb
        )

        # find min and max values in group_stats
        group_stats_values = []
        for key in group_stats:
            group_stats_values.append(group_stats[key])

        max_value = max(group_stats_values)
        min_value = min(group_stats_values)

        for k, gr in enumerate(group_name):
            vals = np.asarray(gb.get_group(gr)[data_header], np.float)

            # find intermediate color from colorscale
            intermed = (group_stats[gr] - min_value) / (max_value - min_value)
            intermed_color = FigureFactory._find_intermediate_color(
                lowcolor, highcolor, intermed
            )

            plot_data, plot_xrange = FigureFactory._violinplot(
                vals,
                fillcolor='rgb{}'.format(intermed_color)
            )
            layout = graph_objs.Layout()

            for item in plot_data:
                fig.append_trace(item, 1, k + 1)
            fig['layout'].update({'xaxis{}'.format(k + 1):
                                  FigureFactory._make_XAxis(group_name[k],
                                                            plot_xrange)})
        # add colorbar to plot
        trace_dummy = graph_objs.Scatter(
            x=[0],
            y=[0],
            mode='markers',
            marker=dict(
                size=2,
                cmin=min_value,
                cmax=max_value,
                colorscale=[[0, colors[0]],
                            [1, colors[1]]],
                showscale=True),
            showlegend=False,
        )
        fig.append_trace(trace_dummy, 1, L)

        # set the sharey axis style
        fig['layout'].update(
            {'yaxis{}'.format(1): FigureFactory._make_YAxis('')}
        )
        fig['layout'].update(
            title=title,
            showlegend=False,
            hovermode='closest',
            autosize=False,
            height=height,
            width=width
        )

        return fig

    @staticmethod
    def _violin_dict(data, data_header, group_header, colors, use_colorscale,
                     group_stats, height, width, title):
        """
        Refer to FigureFactory.create_violin() for docstring.

        Returns fig for violin plot without colorscale.

        """
        from plotly.graph_objs import graph_objs
        import numpy as np

        # collect all group names
        group_name = []
        for name in data[group_header]:
            if name not in group_name:
                group_name.append(name)
        group_name.sort()

        # check if all group names appear in colors dict
        for group in group_name:
            if group not in colors:
                raise exceptions.PlotlyError("If colors is a dictionary, all "
                                             "the group names must appear as "
                                             "keys in colors.")

        gb = data.groupby([group_header])
        L = len(group_name)

        fig = make_subplots(rows=1, cols=L,
                            shared_yaxes=True,
                            horizontal_spacing=0.025,
                            print_grid=True)

        for k, gr in enumerate(group_name):
            vals = np.asarray(gb.get_group(gr)[data_header], np.float)
            plot_data, plot_xrange = FigureFactory._violinplot(
                vals,
                fillcolor=colors[gr]
            )
            layout = graph_objs.Layout()

            for item in plot_data:
                fig.append_trace(item, 1, k + 1)

            # add violin plot labels
            fig['layout'].update({'xaxis{}'.format(k + 1):
                                  FigureFactory._make_XAxis(group_name[k],
                                                            plot_xrange)})

        # set the sharey axis style
        fig['layout'].update(
            {'yaxis{}'.format(1): FigureFactory._make_YAxis('')}
        )
        fig['layout'].update(
            title=title,
            showlegend=False,
            hovermode='closest',
            autosize=False,
            height=height,
            width=width
        )

        return fig

    @staticmethod
    def create_violin(data, data_header=None, group_header=None,
                      colors=None, use_colorscale=False, group_stats=None,
                      height=450, width=600, title='Violin and Rug Plot'):
        """
        Returns figure for a violin plot

        :param (list|array) data: accepts either a list of numerical values,
            a list of dictionaries all with identical keys and at least one
            column of numeric values, or a pandas dataframe with at least one
            column of numbers
        :param (str) data_header: the header of the data column to be used
            from an inputted pandas dataframe. Not applicable if 'data' is
            a list of numeric values
        :param (str) group_header: applicable if grouping data by a variable.
            'group_header' must be set to the name of the grouping variable.
        :param (str|tuple|list|dict) colors: either a plotly scale name,
            an rgb or hex color, a color tuple, a list of colors or a
            dictionary. An rgb color is of the form 'rgb(x, y, z)' where
            x, y and z belong to the interval [0, 255] and a color tuple is a
            tuple of the form (a, b, c) where a, b and c belong to [0, 1].
            If colors is a list, it must contain valid color types as its
            members.
        :param (bool) use_colorscale: Only applicable if grouping by another
            variable. Will implement a colorscale based on the first 2 colors
            of param colors. This means colors must be a list with at least 2
            colors in it (Plotly colorscales are accepted since they map to a
            list of two rgb colors)
        :param (dict) group_stats: a dictioanry where each key is a unique
            value from the group_header column in data. Each value must be a
            number and will be used to color the violin plots if a colorscale
            is being used
        :param (float) height: the height of the violin plot
        :param (float) width: the width of the violin plot
        :param (str) title: the title of the violin plot

        Example 1: Single Violin Plot
        ```
        import plotly.plotly as py
        from plotly.tools import FigureFactory as FF
        from plotly.graph_objs import graph_objs

        import numpy as np
        from scipy import stats

        # create list of random values
        data_list = np.random.randn(100)
        data_list.tolist()

        # create violin fig
        fig = FF.create_violin(data_list, colors='#604d9e')

        # plot
        py.iplot(fig, filename='Violin Plot')
        ```

        Example 2: Multiple Violin Plots with Qualitative Coloring
        ```
        import plotly.plotly as py
        from plotly.tools import FigureFactory as FF
        from plotly.graph_objs import graph_objs

        import numpy as np
        import pandas as pd
        from scipy import stats

        # create dataframe
        np.random.seed(619517)
        Nr=250
        y = np.random.randn(Nr)
        gr = np.random.choice(list("ABCDE"), Nr)
        norm_params=[(0, 1.2), (0.7, 1), (-0.5, 1.4), (0.3, 1), (0.8, 0.9)]

        for i, letter in enumerate("ABCDE"):
            y[gr == letter] *=norm_params[i][1]+ norm_params[i][0]
        df = pd.DataFrame(dict(Score=y, Group=gr))

        # create violin fig
        fig = FF.create_violin(df, data_header='Score', group_header='Group',
                               height=600, width=1000)

        # plot
        py.iplot(fig, filename='Violin Plot with Coloring')
        ```

        Example 3: Violin Plots with Colorscale
        ```
        import plotly.plotly as py
        from plotly.tools import FigureFactory as FF
        from plotly.graph_objs import graph_objs

        import numpy as np
        import pandas as pd
        from scipy import stats

        # create dataframe
        np.random.seed(619517)
        Nr=250
        y = np.random.randn(Nr)
        gr = np.random.choice(list("ABCDE"), Nr)
        norm_params=[(0, 1.2), (0.7, 1), (-0.5, 1.4), (0.3, 1), (0.8, 0.9)]

        for i, letter in enumerate("ABCDE"):
            y[gr == letter] *=norm_params[i][1]+ norm_params[i][0]
        df = pd.DataFrame(dict(Score=y, Group=gr))

        # define header params
        data_header = 'Score'
        group_header = 'Group'

        # make groupby object with pandas
        group_stats = {}
        groupby_data = df.groupby([group_header])

        for group in "ABCDE":
            data_from_group = groupby_data.get_group(group)[data_header]
            # take a stat of the grouped data
            stat = np.median(data_from_group)
            # add to dictionary
            group_stats[group] = stat

        # create violin fig
        fig = FF.create_violin(df, data_header='Score', group_header='Group',
                               height=600, width=1000, use_colorscale=True,
                               group_stats=group_stats)

        # plot
        py.iplot(fig, filename='Violin Plot with Colorscale')
        ```
        """
        from plotly.graph_objs import graph_objs
        from numbers import Number

        # Validate colors
        if isinstance(colors, dict):
            valid_colors = FigureFactory._validate_colors_dict(colors, 'rgb')
        else:
            valid_colors = FigureFactory._validate_colors(colors, 'rgb')

        # validate data and choose plot type
        if group_header is None:
            if isinstance(data, list):
                if len(data) <= 0:
                    raise exceptions.PlotlyError("If data is a list, it must be "
                                                 "nonempty and contain either "
                                                 "numbers or dictionaries.")

                if not all(isinstance(element, Number) for element in data):
                    raise exceptions.PlotlyError("If data is a list, it must "
                                                 "contain only numbers.")

            if _pandas_imported and isinstance(data, pd.core.frame.DataFrame):
                if data_header is None:
                    raise exceptions.PlotlyError("data_header must be the "
                                                 "column name with the "
                                                 "desired numeric data for "
                                                 "the violin plot.")

                data = data[data_header].values.tolist()

            # call the plotting functions
            plot_data, plot_xrange = FigureFactory._violinplot(
                data, fillcolor=valid_colors[0]
            )

            layout = graph_objs.Layout(
                title=title,
                autosize=False,
                font=graph_objs.Font(size=11),
                height=height,
                showlegend=False,
                width=width,
                xaxis=FigureFactory._make_XAxis('', plot_xrange),
                yaxis=FigureFactory._make_YAxis(''),
                hovermode='closest'
            )
            layout['yaxis'].update(dict(showline=False,
                                        showticklabels=False,
                                        ticks=''))

            fig = graph_objs.Figure(data=graph_objs.Data(plot_data),
                                    layout=layout)

            return fig

        else:
            if not isinstance(data, pd.core.frame.DataFrame):
                raise exceptions.PlotlyError("Error. You must use a pandas "
                                             "DataFrame if you are using a "
                                             "group header.")

            if data_header is None:
                raise exceptions.PlotlyError("data_header must be the column "
                                             "name with the desired numeric "
                                             "data for the violin plot.")

            if use_colorscale is False:
                if isinstance(valid_colors, dict):
                    # validate colors dict choice below
                    fig = FigureFactory._violin_dict(
                        data, data_header, group_header, valid_colors,
                        use_colorscale, group_stats, height, width, title
                    )
                    return fig
                else:
                    fig = FigureFactory._violin_no_colorscale(
                        data, data_header, group_header, valid_colors,
                        use_colorscale, group_stats, height, width, title
                    )
                    return fig
            else:
                if isinstance(valid_colors, dict):
                    raise exceptions.PlotlyError("The colors param cannot be "
                                                 "a dictionary if you are "
                                                 "using a colorscale.")

                if len(valid_colors) < 2:
                    raise exceptions.PlotlyError("colors must be a list with "
                                                 "at least 2 colors. A "
                                                 "Plotly scale is allowed.")

                if not isinstance(group_stats, dict):
                    raise exceptions.PlotlyError("Your group_stats param "
                                                 "must be a dictionary.")

                fig = FigureFactory._violin_colorscale(
                    data, data_header, group_header, valid_colors,
                    use_colorscale, group_stats, height, width, title
                )
>>>>>>> 079c9242
                return fig

    @staticmethod
    def _find_intermediate_color(lowcolor, highcolor, intermed):
        """
        Returns the color at a given distance between two colors

        This function takes two color tuples, where each element is between 0
        and 1, along with a value 0 < intermed < 1 and returns a color that is
        intermed-percent from lowcolor to highcolor

        """
        diff_0 = float(highcolor[0] - lowcolor[0])
        diff_1 = float(highcolor[1] - lowcolor[1])
        diff_2 = float(highcolor[2] - lowcolor[2])

        inter_colors = (lowcolor[0] + intermed * diff_0,
                        lowcolor[1] + intermed * diff_1,
                        lowcolor[2] + intermed * diff_2)
        return inter_colors

    @staticmethod
    def _color_parser(colors, function):
        """
        Takes color(s) and a function and applys the function on the color(s)

        In particular, this function identifies whether the given color object
        is an iterable or not and applies the given color-parsing function to
        the color or iterable of colors. If given an iterable, it will only be
        able to work with it if all items in the iterable are of the same type
        - rgb string, hex string or tuple

        """
        from numbers import Number
        if isinstance(colors, str):
            return function(colors)

        if isinstance(colors, tuple) and isinstance(colors[0], Number):
            return function(colors)

        if hasattr(colors, '__iter__'):
            if isinstance(colors, tuple):
                new_color_tuple = tuple(function(item) for item in colors)
                return new_color_tuple

            else:
                new_color_list = [function(item) for item in colors]
                return new_color_list

    @staticmethod
    def _unconvert_from_RGB_255(colors):
        """
        Return a tuple where each element gets divided by 255

        Takes a (list of) color tuple(s) where each element is between 0 and
        255. Returns the same tuples where each tuple element is normalized to
        a value between 0 and 1

        """
<<<<<<< HEAD
        if isinstance(colors, tuple):

            un_rgb_color = (colors[0]/(255.0),
                            colors[1]/(255.0),
                            colors[2]/(255.0))

            return un_rgb_color

        if isinstance(colors, list):
            un_rgb_colors = []
            for color in colors:
                un_rgb_color = (color[0]/(255.0),
                                color[1]/(255.0),
                                color[2]/(255.0))

                un_rgb_colors.append(un_rgb_color)

            return un_rgb_colors
=======
        un_rgb_color = (colors[0]/(255.0),
                        colors[1]/(255.0),
                        colors[2]/(255.0))

        return un_rgb_color
>>>>>>> 079c9242

    @staticmethod
    def _map_face2color(face, colormap, vmin, vmax):
        """
        Normalize facecolor values by vmin/vmax and return rgb-color strings

        This function takes a tuple color along with a colormap and a minimum
        (vmin) and maximum (vmax) range of possible mean distances for the
        given parametrized surface. It returns an rgb color based on the mean
        distance between vmin and vmax

        """
        if vmin >= vmax:
            raise exceptions.PlotlyError("Incorrect relation between vmin "
                                         "and vmax. The vmin value cannot be "
                                         "bigger than or equal to the value "
                                         "of vmax.")

        if len(colormap) == 1:
            # color each triangle face with the same color in colormap
            face_color = colormap[0]
            face_color = FigureFactory._convert_to_RGB_255(face_color)
            face_color = FigureFactory._label_rgb(face_color)
        else:
            if face == vmax:
                # pick last color in colormap
                face_color = colormap[-1]
                face_color = FigureFactory._convert_to_RGB_255(face_color)
                face_color = FigureFactory._label_rgb(face_color)
            else:
                # find the normalized distance t of a triangle face between
                # vmin and vmax where the distance is between 0 and 1
                t = (face - vmin) / float((vmax - vmin))
                low_color_index = int(t / (1./(len(colormap) - 1)))

                face_color = FigureFactory._find_intermediate_color(
                    colormap[low_color_index],
                    colormap[low_color_index + 1],
                    t * (len(colormap) - 1) - low_color_index)
                face_color = FigureFactory._convert_to_RGB_255(face_color)
                face_color = FigureFactory._label_rgb(face_color)

        return face_color

    @staticmethod
    def _trisurf(x, y, z, simplices, colormap=None, color_func=None,
                 plot_edges=False, x_edge=None, y_edge=None, z_edge=None,
                 facecolor=None):
        """
        Refer to FigureFactory.create_trisurf() for docstring
        """
        # numpy import check
        if _numpy_imported is False:
            raise ImportError("FigureFactory._trisurf() requires "
                              "numpy imported.")
        import numpy as np
        from plotly.graph_objs import graph_objs
        points3D = np.vstack((x, y, z)).T
        simplices = np.atleast_2d(simplices)

        # vertices of the surface triangles
        tri_vertices = points3D[simplices]

        # Define colors for the triangle faces
        if color_func is None:
            # mean values of z-coordinates of triangle vertices
            mean_dists = tri_vertices[:, :, 2].mean(-1)
        elif isinstance(color_func, (list, np.ndarray)):
            # Pre-computed list / array of values to map onto color
            if len(color_func) != len(simplices):
                raise ValueError("If color_func is a list/array, it must "
                                 "be the same length as simplices.")

            # convert all colors to rgb
            for index in range(len(color_func)):
                if isinstance(color_func[index], str):
                    if '#' in color_func[index]:
                        foo = FigureFactory._hex_to_rgb(color_func[index])
                        color_func[index] = FigureFactory._label_rgb(foo)

            mean_dists = np.asarray(color_func)
        else:
            # apply user inputted function to calculate
            # custom coloring for triangle vertices
            mean_dists = []
            for triangle in tri_vertices:
                dists = []
                for vertex in triangle:
                    dist = color_func(vertex[0], vertex[1], vertex[2])
                    dists.append(dist)
                mean_dists.append(np.mean(dists))
            mean_dists = np.asarray(mean_dists)

        # Check if facecolors are already strings and can be skipped
        if isinstance(mean_dists[0], str):
            facecolor = mean_dists
        else:
            min_mean_dists = np.min(mean_dists)
            max_mean_dists = np.max(mean_dists)

            if facecolor is None:
                facecolor = []
            for index in range(len(mean_dists)):
                color = FigureFactory._map_face2color(mean_dists[index],
                                                      colormap,
                                                      min_mean_dists,
                                                      max_mean_dists)
                facecolor.append(color)

        # Make sure we have arrays to speed up plotting
        facecolor = np.asarray(facecolor)
        ii, jj, kk = simplices.T
        triangles = graph_objs.Mesh3d(x=x, y=y, z=z, facecolor=facecolor,
                                      i=ii, j=jj, k=kk, name='')

        if plot_edges is not True:  # the triangle sides are not plotted
            return graph_objs.Data([triangles])

        # define the lists x_edge, y_edge and z_edge, of x, y, resp z
        # coordinates of edge end points for each triangle
        # None separates data corresponding to two consecutive triangles
        is_none = [ii is None for ii in [x_edge, y_edge, z_edge]]
        if any(is_none):
            if not all(is_none):
                raise ValueError("If any (x_edge, y_edge, z_edge) is None, "
                                 "all must be None")
            else:
                x_edge = []
                y_edge = []
                z_edge = []

        # Pull indices we care about, then add a None column to separate tris
        ixs_triangles = [0, 1, 2, 0]
        pull_edges = tri_vertices[:, ixs_triangles, :]
        x_edge_pull = np.hstack([pull_edges[:, :, 0],
                                 np.tile(None, [pull_edges.shape[0], 1])])
        y_edge_pull = np.hstack([pull_edges[:, :, 1],
                                 np.tile(None, [pull_edges.shape[0], 1])])
        z_edge_pull = np.hstack([pull_edges[:, :, 2],
                                 np.tile(None, [pull_edges.shape[0], 1])])

        # Now unravel the edges into a 1-d vector for plotting
        x_edge = np.hstack([x_edge, x_edge_pull.reshape([1, -1])[0]])
        y_edge = np.hstack([y_edge, y_edge_pull.reshape([1, -1])[0]])
        z_edge = np.hstack([z_edge, z_edge_pull.reshape([1, -1])[0]])

        if not (len(x_edge) == len(y_edge) == len(z_edge)):
            raise exceptions.PlotlyError("The lengths of x_edge, y_edge and "
                                         "z_edge are not the same.")

        # define the lines for plotting
        lines = graph_objs.Scatter3d(
            x=x_edge, y=y_edge, z=z_edge, mode='lines',
            line=graph_objs.Line(color='rgb(50, 50, 50)',
                                 width=1.5)
        )

        return graph_objs.Data([triangles, lines])

    @staticmethod
    def create_trisurf(x, y, z, simplices, colormap=None, color_func=None,
                       title='Trisurf Plot', plot_edges=True,
                       showbackground=True,
                       backgroundcolor='rgb(230, 230, 230)',
                       gridcolor='rgb(255, 255, 255)',
                       zerolinecolor='rgb(255, 255, 255)',
                       height=800, width=800,
                       aspectratio=dict(x=1, y=1, z=1)):
        """
        Returns figure for a triangulated surface plot

        :param (array) x: data values of x in a 1D array
        :param (array) y: data values of y in a 1D array
        :param (array) z: data values of z in a 1D array
        :param (array) simplices: an array of shape (ntri, 3) where ntri is
            the number of triangles in the triangularization. Each row of the
            array contains the indicies of the verticies of each triangle
        :param (str|tuple|list) colormap: either a plotly scale name, an rgb
            or hex color, a color tuple or a list of colors. An rgb color is
            of the form 'rgb(x, y, z)' where x, y, z belong to the interval
            [0, 255] and a color tuple is a tuple of the form (a, b, c) where
            a, b and c belong to [0, 1]. If colormap is a list, it must
            contain the valid color types aforementioned as its members.
        :param (function|list) color_func: The parameter that determines the
            coloring of the surface. Takes either a function with 3 arguments
            x, y, z or a list/array of color values the same length as
            simplices. If set to None, color will only depend on the z axis
        :param (str) title: title of the plot
        :param (bool) plot_edges: determines if the triangles on the trisurf
            are visible
        :param (bool) showbackground: makes background in plot visible
        :param (str) backgroundcolor: color of background. Takes a string of
            the form 'rgb(x,y,z)' x,y,z are between 0 and 255 inclusive
        :param (str) gridcolor: color of the gridlines besides the axes. Takes
            a string of the form 'rgb(x,y,z)' x,y,z are between 0 and 255
            inclusive
        :param (str) zerolinecolor: color of the axes. Takes a string of the
            form 'rgb(x,y,z)' x,y,z are between 0 and 255 inclusive
        :param (int|float) height: the height of the plot (in pixels)
        :param (int|float) width: the width of the plot (in pixels)
        :param (dict) aspectratio: a dictionary of the aspect ratio values for
            the x, y and z axes. 'x', 'y' and 'z' take (int|float) values

        Example 1: Sphere
        ```
        # Necessary Imports for Trisurf
        import numpy as np
        from scipy.spatial import Delaunay

        import plotly.plotly as py
        from plotly.tools import FigureFactory as FF
        from plotly.graph_objs import graph_objs

        # Make data for plot
        u = np.linspace(0, 2*np.pi, 20)
        v = np.linspace(0, np.pi, 20)
        u,v = np.meshgrid(u,v)
        u = u.flatten()
        v = v.flatten()

        x = np.sin(v)*np.cos(u)
        y = np.sin(v)*np.sin(u)
        z = np.cos(v)

        points2D = np.vstack([u,v]).T
        tri = Delaunay(points2D)
        simplices = tri.simplices

        # Create a figure
        fig1 = FF.create_trisurf(x=x, y=y, z=z,
                                 colormap="Blues",
                                 simplices=simplices)
        # Plot the data
        py.iplot(fig1, filename='Trisurf Plot - Sphere')
        ```

        Example 2: Torus
        ```
        # Necessary Imports for Trisurf
        import numpy as np
        from scipy.spatial import Delaunay

        import plotly.plotly as py
        from plotly.tools import FigureFactory as FF
        from plotly.graph_objs import graph_objs

        # Make data for plot
        u = np.linspace(0, 2*np.pi, 20)
        v = np.linspace(0, 2*np.pi, 20)
        u,v = np.meshgrid(u,v)
        u = u.flatten()
        v = v.flatten()

        x = (3 + (np.cos(v)))*np.cos(u)
        y = (3 + (np.cos(v)))*np.sin(u)
        z = np.sin(v)

        points2D = np.vstack([u,v]).T
        tri = Delaunay(points2D)
        simplices = tri.simplices

        # Create a figure
        fig1 = FF.create_trisurf(x=x, y=y, z=z,
                                 colormap="Portland",
                                 simplices=simplices)
        # Plot the data
        py.iplot(fig1, filename='Trisurf Plot - Torus')
        ```

        Example 3: Mobius Band
        ```
        # Necessary Imports for Trisurf
        import numpy as np
        from scipy.spatial import Delaunay

        import plotly.plotly as py
        from plotly.tools import FigureFactory as FF
        from plotly.graph_objs import graph_objs

        # Make data for plot
        u = np.linspace(0, 2*np.pi, 24)
        v = np.linspace(-1, 1, 8)
        u,v = np.meshgrid(u,v)
        u = u.flatten()
        v = v.flatten()

        tp = 1 + 0.5*v*np.cos(u/2.)
        x = tp*np.cos(u)
        y = tp*np.sin(u)
        z = 0.5*v*np.sin(u/2.)

        points2D = np.vstack([u,v]).T
        tri = Delaunay(points2D)
        simplices = tri.simplices

        # Create a figure
        fig1 = FF.create_trisurf(x=x, y=y, z=z,
                                 colormap=[(0.2, 0.4, 0.6),(1, 1, 1)],
                                 simplices=simplices)
        # Plot the data
        py.iplot(fig1, filename='Trisurf Plot - Mobius Band')
        ```

        Example 4: Using a Custom Colormap Function with Light Cone
        ```
        # Necessary Imports for Trisurf
        import numpy as np
        from scipy.spatial import Delaunay

        import plotly.plotly as py
        from plotly.tools import FigureFactory as FF
        from plotly.graph_objs import graph_objs

        # Make data for plot
        u=np.linspace(-np.pi, np.pi, 30)
        v=np.linspace(-np.pi, np.pi, 30)
        u,v=np.meshgrid(u,v)
        u=u.flatten()
        v=v.flatten()

        x = u
        y = u*np.cos(v)
        z = u*np.sin(v)

        points2D = np.vstack([u,v]).T
        tri = Delaunay(points2D)
        simplices = tri.simplices

        # Define distance function
        def dist_origin(x, y, z):
            return np.sqrt((1.0 * x)**2 + (1.0 * y)**2 + (1.0 * z)**2)

        # Create a figure
        fig1 = FF.create_trisurf(x=x, y=y, z=z,
                                 colormap=['#604d9e',
                                           'rgb(50, 150, 255)',
                                           (0.2, 0.2, 0.8)],
                                 simplices=simplices,
                                 color_func=dist_origin)
        # Plot the data
        py.iplot(fig1, filename='Trisurf Plot - Custom Coloring')
        ```

        Example 5: Enter color_func as a list of colors
        ```
        # Necessary Imports for Trisurf
        import numpy as np
        from scipy.spatial import Delaunay
        import random

        import plotly.plotly as py
        from plotly.tools import FigureFactory as FF
        from plotly.graph_objs import graph_objs

        # Make data for plot
        u=np.linspace(-np.pi, np.pi, 30)
        v=np.linspace(-np.pi, np.pi, 30)
        u,v=np.meshgrid(u,v)
        u=u.flatten()
        v=v.flatten()

        x = u
        y = u*np.cos(v)
        z = u*np.sin(v)

        points2D = np.vstack([u,v]).T
        tri = Delaunay(points2D)
        simplices = tri.simplices


        colors = []
        color_choices = ['rgb(0, 0, 0)', '#6c4774', '#d6c7dd']

        for index in range(len(simplices)):
            colors.append(random.choice(color_choices))

        fig = FF.create_trisurf(
            x, y, z, simplices,
            color_func=colors,
            title=' Modern Art'
        )

        py.iplot(fig, filename="Modern Art")
        ```
        """
        from plotly.graph_objs import graph_objs

        # Validate colormap
        colormap = FigureFactory._validate_colors(colormap, 'tuple')

        data1 = FigureFactory._trisurf(x, y, z, simplices,
                                       color_func=color_func,
                                       colormap=colormap,
                                       plot_edges=plot_edges)
        axis = dict(
            showbackground=showbackground,
            backgroundcolor=backgroundcolor,
            gridcolor=gridcolor,
            zerolinecolor=zerolinecolor,
        )
        layout = graph_objs.Layout(
            title=title,
            width=width,
            height=height,
            scene=graph_objs.Scene(
                xaxis=graph_objs.XAxis(axis),
                yaxis=graph_objs.YAxis(axis),
                zaxis=graph_objs.ZAxis(axis),
                aspectratio=dict(
                    x=aspectratio['x'],
                    y=aspectratio['y'],
                    z=aspectratio['z']),
                )
        )
        return graph_objs.Figure(data=data1, layout=layout)

    @staticmethod
    def _scatterplot(dataframe, headers, diag, size,
                     height, width, title, **kwargs):
        """
        Refer to FigureFactory.create_scatterplotmatrix() for docstring

        Returns fig for scatterplotmatrix without index

        """
        from plotly.graph_objs import graph_objs
        dim = len(dataframe)
        fig = make_subplots(rows=dim, cols=dim)
        trace_list = []
        # Insert traces into trace_list
        for listy in dataframe:
            for listx in dataframe:
                if (listx == listy) and (diag == 'histogram'):
                    trace = graph_objs.Histogram(
                        x=listx,
                        showlegend=False
                    )
                elif (listx == listy) and (diag == 'box'):
                    trace = graph_objs.Box(
                        y=listx,
                        name=None,
                        showlegend=False
                    )
                else:
                    if 'marker' in kwargs:
                        kwargs['marker']['size'] = size
                        trace = graph_objs.Scatter(
                            x=listx,
                            y=listy,
                            mode='markers',
                            showlegend=False,
                            **kwargs
                        )
                        trace_list.append(trace)
                    else:
                        trace = graph_objs.Scatter(
                            x=listx,
                            y=listy,
                            mode='markers',
                            marker=dict(
                                size=size),
                            showlegend=False,
                            **kwargs
                        )
                trace_list.append(trace)

        trace_index = 0
        indices = range(1, dim + 1)
        for y_index in indices:
            for x_index in indices:
                fig.append_trace(trace_list[trace_index],
                                 y_index,
                                 x_index)
                trace_index += 1

        # Insert headers into the figure
        for j in range(dim):
            xaxis_key = 'xaxis{}'.format((dim * dim) - dim + 1 + j)
            fig['layout'][xaxis_key].update(title=headers[j])
        for j in range(dim):
            yaxis_key = 'yaxis{}'.format(1 + (dim * j))
            fig['layout'][yaxis_key].update(title=headers[j])

        fig['layout'].update(
            height=height, width=width,
            title=title,
            showlegend=True
        )
        return fig

    @staticmethod
    def _scatterplot_dict(dataframe, headers, diag, size,
                          height, width, title, index, index_vals,
                          endpts, colormap, colormap_type, **kwargs):
        """
        Refer to FigureFactory.create_scatterplotmatrix() for docstring

        Returns fig for scatterplotmatrix with both index and colormap picked.
        Used if colormap is a dictionary with index values as keys pointing to
        colors. Forces colormap_type to behave categorically because it would
        not make sense colors are assigned to each index value and thus
        implies that a categorical approach should be taken

        """
        from plotly.graph_objs import graph_objs

        theme = colormap
        dim = len(dataframe)
        fig = make_subplots(rows=dim, cols=dim)
        trace_list = []
        legend_param = 0
        # Work over all permutations of list pairs
        for listy in dataframe:
            for listx in dataframe:
                # create a dictionary for index_vals
                unique_index_vals = {}
                for name in index_vals:
                    if name not in unique_index_vals:
                        unique_index_vals[name] = []

                # Fill all the rest of the names into the dictionary
                for name in sorted(unique_index_vals.keys()):
                    new_listx = []
                    new_listy = []
                    for j in range(len(index_vals)):
                        if index_vals[j] == name:
                            new_listx.append(listx[j])
                            new_listy.append(listy[j])
                    # Generate trace with VISIBLE icon
                    if legend_param == 1:
                        if (listx == listy) and (diag == 'histogram'):
                            trace = graph_objs.Histogram(
                                x=new_listx,
                                marker=dict(
                                    color=theme[name]),
                                showlegend=True
                            )
                        elif (listx == listy) and (diag == 'box'):
                            trace = graph_objs.Box(
                                y=new_listx,
                                name=None,
                                marker=dict(
                                    color=theme[name]),
                                showlegend=True
                            )
                        else:
                            if 'marker' in kwargs:
                                kwargs['marker']['size'] = size
                                kwargs['marker']['color'] = theme[name]
                                trace = graph_objs.Scatter(
                                    x=new_listx,
                                    y=new_listy,
                                    mode='markers',
                                    name=name,
                                    showlegend=True,
                                    **kwargs
                                )
                            else:
                                trace = graph_objs.Scatter(
                                    x=new_listx,
                                    y=new_listy,
                                    mode='markers',
                                    name=name,
                                    marker=dict(
                                        size=size,
                                        color=theme[name]),
                                    showlegend=True,
                                    **kwargs
                                )
                    # Generate trace with INVISIBLE icon
                    else:
                        if (listx == listy) and (diag == 'histogram'):
                            trace = graph_objs.Histogram(
                                x=new_listx,
                                marker=dict(
                                    color=theme[name]),
                                showlegend=False
                                )
                        elif (listx == listy) and (diag == 'box'):
                            trace = graph_objs.Box(
                                y=new_listx,
                                name=None,
                                marker=dict(
                                    color=theme[name]),
                                showlegend=False
                            )
                        else:
                            if 'marker' in kwargs:
                                kwargs['marker']['size'] = size
                                kwargs['marker']['color'] = theme[name]
                                trace = graph_objs.Scatter(
                                    x=new_listx,
                                    y=new_listy,
                                    mode='markers',
                                    name=name,
                                    showlegend=False,
                                    **kwargs
                                )
                            else:
                                trace = graph_objs.Scatter(
                                    x=new_listx,
                                    y=new_listy,
                                    mode='markers',
                                    name=name,
                                    marker=dict(
                                        size=size,
                                        color=theme[name]),
                                    showlegend=False,
                                    **kwargs
                                )
                    # Push the trace into dictionary
                    unique_index_vals[name] = trace
                trace_list.append(unique_index_vals)
                legend_param += 1

        trace_index = 0
        indices = range(1, dim + 1)
        for y_index in indices:
            for x_index in indices:
                for name in sorted(trace_list[trace_index].keys()):
                    fig.append_trace(
                        trace_list[trace_index][name],
                        y_index,
                        x_index)
                trace_index += 1

        # Insert headers into the figure
        for j in range(dim):
            xaxis_key = 'xaxis{}'.format((dim * dim) - dim + 1 + j)
            fig['layout'][xaxis_key].update(title=headers[j])

        for j in range(dim):
            yaxis_key = 'yaxis{}'.format(1 + (dim * j))
            fig['layout'][yaxis_key].update(title=headers[j])

        if diag == 'histogram':
            fig['layout'].update(
                height=height, width=width,
                title=title,
                showlegend=True,
                barmode='stack')
            return fig

        elif diag == 'box':
            fig['layout'].update(
                height=height, width=width,
                title=title,
                showlegend=True)
            return fig

        else:
            fig['layout'].update(
                height=height, width=width,
                title=title,
                showlegend=True)
            return fig

    @staticmethod
    def _scatterplot_theme(dataframe, headers, diag, size, height,
                           width, title, index, index_vals, endpts,
                           colormap, colormap_type, **kwargs):
        """
        Refer to FigureFactory.create_scatterplotmatrix() for docstring

        Returns fig for scatterplotmatrix with both index and colormap picked

        """
        from plotly.graph_objs import graph_objs

        # Check if index is made of string values
        if isinstance(index_vals[0], str):
            unique_index_vals = []
            for name in index_vals:
                if name not in unique_index_vals:
                    unique_index_vals.append(name)
            n_colors_len = len(unique_index_vals)

            # Convert colormap to list of n RGB tuples
            if colormap_type == 'seq':
                foo = FigureFactory._color_parser(
                    colormap, FigureFactory._unlabel_rgb
                )
                foo = FigureFactory._n_colors(foo[0],
                                              foo[1],
                                              n_colors_len)
                theme = FigureFactory._color_parser(
                    foo, FigureFactory._label_rgb
                )

            if colormap_type == 'cat':
                # leave list of colors the same way
                theme = colormap

            dim = len(dataframe)
            fig = make_subplots(rows=dim, cols=dim)
            trace_list = []
            legend_param = 0
            # Work over all permutations of list pairs
            for listy in dataframe:
                for listx in dataframe:
                    # create a dictionary for index_vals
                    unique_index_vals = {}
                    for name in index_vals:
                        if name not in unique_index_vals:
                            unique_index_vals[name] = []

                    c_indx = 0  # color index
                    # Fill all the rest of the names into the dictionary
                    for name in sorted(unique_index_vals.keys()):
                        new_listx = []
                        new_listy = []
                        for j in range(len(index_vals)):
                            if index_vals[j] == name:
                                new_listx.append(listx[j])
                                new_listy.append(listy[j])
                        # Generate trace with VISIBLE icon
                        if legend_param == 1:
                            if (listx == listy) and (diag == 'histogram'):
                                trace = graph_objs.Histogram(
                                    x=new_listx,
                                    marker=dict(
                                        color=theme[c_indx]),
                                    showlegend=True
                                )
                            elif (listx == listy) and (diag == 'box'):
                                trace = graph_objs.Box(
                                    y=new_listx,
                                    name=None,
                                    marker=dict(
                                        color=theme[c_indx]),
                                    showlegend=True
                                )
                            else:
                                if 'marker' in kwargs:
                                    kwargs['marker']['size'] = size
                                    kwargs['marker']['color'] = theme[c_indx]
                                    trace = graph_objs.Scatter(
                                        x=new_listx,
                                        y=new_listy,
                                        mode='markers',
                                        name=name,
                                        showlegend=True,
                                        **kwargs
                                    )
                                else:
                                    trace = graph_objs.Scatter(
                                        x=new_listx,
                                        y=new_listy,
                                        mode='markers',
                                        name=name,
                                        marker=dict(
                                            size=size,
                                            color=theme[c_indx]),
                                        showlegend=True,
                                        **kwargs
                                    )
                        # Generate trace with INVISIBLE icon
                        else:
                            if (listx == listy) and (diag == 'histogram'):
                                trace = graph_objs.Histogram(
                                    x=new_listx,
                                    marker=dict(
                                        color=theme[c_indx]),
                                    showlegend=False
                                    )
                            elif (listx == listy) and (diag == 'box'):
                                trace = graph_objs.Box(
                                    y=new_listx,
                                    name=None,
                                    marker=dict(
                                        color=theme[c_indx]),
                                    showlegend=False
                                )
                            else:
                                if 'marker' in kwargs:
                                    kwargs['marker']['size'] = size
                                    kwargs['marker']['color'] = theme[c_indx]
                                    trace = graph_objs.Scatter(
                                        x=new_listx,
                                        y=new_listy,
                                        mode='markers',
                                        name=name,
                                        showlegend=False,
                                        **kwargs
                                    )
                                else:
                                    trace = graph_objs.Scatter(
                                        x=new_listx,
                                        y=new_listy,
                                        mode='markers',
                                        name=name,
                                        marker=dict(
                                            size=size,
                                            color=theme[c_indx]),
                                        showlegend=False,
                                        **kwargs
                                    )
                        # Push the trace into dictionary
                        unique_index_vals[name] = trace
                        if c_indx >= (len(theme) - 1):
                            c_indx = -1
                        c_indx += 1
                    trace_list.append(unique_index_vals)
                    legend_param += 1

            trace_index = 0
            indices = range(1, dim + 1)
            for y_index in indices:
                for x_index in indices:
                    for name in sorted(trace_list[trace_index].keys()):
                        fig.append_trace(
                            trace_list[trace_index][name],
                            y_index,
                            x_index)
                    trace_index += 1

            # Insert headers into the figure
            for j in range(dim):
                xaxis_key = 'xaxis{}'.format((dim * dim) - dim + 1 + j)
                fig['layout'][xaxis_key].update(title=headers[j])

            for j in range(dim):
                yaxis_key = 'yaxis{}'.format(1 + (dim * j))
                fig['layout'][yaxis_key].update(title=headers[j])

            if diag == 'histogram':
                fig['layout'].update(
                    height=height, width=width,
                    title=title,
                    showlegend=True,
                    barmode='stack')
                return fig

            elif diag == 'box':
                fig['layout'].update(
                    height=height, width=width,
                    title=title,
                    showlegend=True)
                return fig

            else:
                fig['layout'].update(
                    height=height, width=width,
                    title=title,
                    showlegend=True)
                return fig

        else:
            if endpts:
                intervals = FigureFactory._endpts_to_intervals(endpts)

                # Convert colormap to list of n RGB tuples
                if colormap_type == 'seq':
                    foo = FigureFactory._color_parser(
                        colormap, FigureFactory._unlabel_rgb
                    )
                    foo = FigureFactory._n_colors(foo[0],
                                                  foo[1],
                                                  len(intervals))
                    theme = FigureFactory._color_parser(
                        foo, FigureFactory._label_rgb
                    )

                if colormap_type == 'cat':
                    # leave list of colors the same way
                    theme = colormap

                dim = len(dataframe)
                fig = make_subplots(rows=dim, cols=dim)
                trace_list = []
                legend_param = 0
                # Work over all permutations of list pairs
                for listy in dataframe:
                    for listx in dataframe:
                        interval_labels = {}
                        for interval in intervals:
                            interval_labels[str(interval)] = []

                        c_indx = 0  # color index
                        # Fill all the rest of the names into the dictionary
                        for interval in intervals:
                            new_listx = []
                            new_listy = []
                            for j in range(len(index_vals)):
                                if interval[0] < index_vals[j] <= interval[1]:
                                    new_listx.append(listx[j])
                                    new_listy.append(listy[j])
                            # Generate trace with VISIBLE icon
                            if legend_param == 1:
                                if (listx == listy) and (diag == 'histogram'):
                                    trace = graph_objs.Histogram(
                                        x=new_listx,
                                        marker=dict(
                                            color=theme[c_indx]),
                                        showlegend=True
                                    )
                                elif (listx == listy) and (diag == 'box'):
                                    trace = graph_objs.Box(
                                        y=new_listx,
                                        name=None,
                                        marker=dict(
                                            color=theme[c_indx]),
                                        showlegend=True
                                    )
                                else:
                                    if 'marker' in kwargs:
                                        kwargs['marker']['size'] = size
                                        (kwargs['marker']
                                            ['color']) = theme[c_indx]
                                        trace = graph_objs.Scatter(
                                            x=new_listx,
                                            y=new_listy,
                                            mode='markers',
                                            name=str(interval),
                                            showlegend=True,
                                            **kwargs
                                        )
                                    else:
                                        trace = graph_objs.Scatter(
                                            x=new_listx,
                                            y=new_listy,
                                            mode='markers',
                                            name=str(interval),
                                            marker=dict(
                                                size=size,
                                                color=theme[c_indx]),
                                            showlegend=True,
                                            **kwargs
                                        )
                            # Generate trace with INVISIBLE icon
                            else:
                                if (listx == listy) and (diag == 'histogram'):
                                    trace = graph_objs.Histogram(
                                        x=new_listx,
                                        marker=dict(
                                            color=theme[c_indx]),
                                        showlegend=False
                                    )
                                elif (listx == listy) and (diag == 'box'):
                                    trace = graph_objs.Box(
                                        y=new_listx,
                                        name=None,
                                        marker=dict(
                                            color=theme[c_indx]),
                                        showlegend=False
                                    )
                                else:
                                    if 'marker' in kwargs:
                                        kwargs['marker']['size'] = size
                                        (kwargs['marker']
                                            ['color']) = theme[c_indx]
                                        trace = graph_objs.Scatter(
                                            x=new_listx,
                                            y=new_listy,
                                            mode='markers',
                                            name=str(interval),
                                            showlegend=False,
                                            **kwargs
                                        )
                                    else:
                                        trace = graph_objs.Scatter(
                                            x=new_listx,
                                            y=new_listy,
                                            mode='markers',
                                            name=str(interval),
                                            marker=dict(
                                                size=size,
                                                color=theme[c_indx]),
                                            showlegend=False,
                                            **kwargs
                                        )
                            # Push the trace into dictionary
                            interval_labels[str(interval)] = trace
                            if c_indx >= (len(theme) - 1):
                                c_indx = -1
                            c_indx += 1
                        trace_list.append(interval_labels)
                        legend_param += 1

                trace_index = 0
                indices = range(1, dim + 1)
                for y_index in indices:
                    for x_index in indices:
                        for interval in intervals:
                            fig.append_trace(
                                trace_list[trace_index][str(interval)],
                                y_index,
                                x_index)
                        trace_index += 1

                # Insert headers into the figure
                for j in range(dim):
                    xaxis_key = 'xaxis{}'.format((dim * dim) - dim + 1 + j)
                    fig['layout'][xaxis_key].update(title=headers[j])
                for j in range(dim):
                    yaxis_key = 'yaxis{}'.format(1 + (dim * j))
                    fig['layout'][yaxis_key].update(title=headers[j])

                if diag == 'histogram':
                    fig['layout'].update(
                        height=height, width=width,
                        title=title,
                        showlegend=True,
                        barmode='stack')
                    return fig

                elif diag == 'box':
                    fig['layout'].update(
                        height=height, width=width,
                        title=title,
                        showlegend=True)
                    return fig

                else:
                    fig['layout'].update(
                        height=height, width=width,
                        title=title,
                        showlegend=True)
                    return fig

            else:
                theme = colormap

                # add a copy of rgb color to theme if it contains one color
                if len(theme) <= 1:
                    theme.append(theme[0])

                color = []
                for incr in range(len(theme)):
                    color.append([1./(len(theme)-1)*incr, theme[incr]])

                dim = len(dataframe)
                fig = make_subplots(rows=dim, cols=dim)
                trace_list = []
                legend_param = 0
                # Run through all permutations of list pairs
                for listy in dataframe:
                    for listx in dataframe:
                        # Generate trace with VISIBLE icon
                        if legend_param == 1:
                            if (listx == listy) and (diag == 'histogram'):
                                trace = graph_objs.Histogram(
                                    x=listx,
                                    marker=dict(
                                        color=theme[0]),
                                    showlegend=False
                                )
                            elif (listx == listy) and (diag == 'box'):
                                trace = graph_objs.Box(
                                    y=listx,
                                    marker=dict(
                                        color=theme[0]),
                                    showlegend=False
                                )
                            else:
                                if 'marker' in kwargs:
                                    kwargs['marker']['size'] = size
                                    kwargs['marker']['color'] = index_vals
                                    kwargs['marker']['colorscale'] = color
                                    kwargs['marker']['showscale'] = True
                                    trace = graph_objs.Scatter(
                                        x=listx,
                                        y=listy,
                                        mode='markers',
                                        showlegend=False,
                                        **kwargs
                                    )
                                else:
                                    trace = graph_objs.Scatter(
                                        x=listx,
                                        y=listy,
                                        mode='markers',
                                        marker=dict(
                                            size=size,
                                            color=index_vals,
                                            colorscale=color,
                                            showscale=True),
                                        showlegend=False,
                                        **kwargs
                                    )
                        # Generate trace with INVISIBLE icon
                        else:
                            if (listx == listy) and (diag == 'histogram'):
                                trace = graph_objs.Histogram(
                                    x=listx,
                                    marker=dict(
                                        color=theme[0]),
                                    showlegend=False
                                )
                            elif (listx == listy) and (diag == 'box'):
                                trace = graph_objs.Box(
                                    y=listx,
                                    marker=dict(
                                        color=theme[0]),
                                    showlegend=False
                                )
                            else:
                                if 'marker' in kwargs:
                                    kwargs['marker']['size'] = size
                                    kwargs['marker']['color'] = index_vals
                                    kwargs['marker']['colorscale'] = color
                                    kwargs['marker']['showscale'] = False
                                    trace = graph_objs.Scatter(
                                        x=listx,
                                        y=listy,
                                        mode='markers',
                                        showlegend=False,
                                        **kwargs
                                    )
                                else:
                                    trace = graph_objs.Scatter(
                                        x=listx,
                                        y=listy,
                                        mode='markers',
                                        marker=dict(
                                            size=size,
                                            color=index_vals,
                                            colorscale=color,
                                            showscale=False),
                                        showlegend=False,
                                        **kwargs
                                    )
                        # Push the trace into list
                        trace_list.append(trace)
                        legend_param += 1

                trace_index = 0
                indices = range(1, dim + 1)
                for y_index in indices:
                    for x_index in indices:
                        fig.append_trace(trace_list[trace_index],
                                         y_index,
                                         x_index)
                        trace_index += 1

                # Insert headers into the figure
                for j in range(dim):
                    xaxis_key = 'xaxis{}'.format((dim * dim) - dim + 1 + j)
                    fig['layout'][xaxis_key].update(title=headers[j])
                for j in range(dim):
                    yaxis_key = 'yaxis{}'.format(1 + (dim * j))
                    fig['layout'][yaxis_key].update(title=headers[j])

                if diag == 'histogram':
                    fig['layout'].update(
                        height=height, width=width,
                        title=title,
                        showlegend=True,
                        barmode='stack')
                    return fig

                elif diag == 'box':
                    fig['layout'].update(
                        height=height, width=width,
                        title=title,
                        showlegend=True)
                    return fig

                else:
                    fig['layout'].update(
                        height=height, width=width,
                        title=title,
                        showlegend=True)
                    return fig

    @staticmethod
    def _validate_index(index_vals):
        """
        Validates if a list contains all numbers or all strings

        :raises: (PlotlyError) If there are any two items in the list whose
            types differ
        """
        from numbers import Number
        if isinstance(index_vals[0], Number):
            if not all(isinstance(item, Number) for item in index_vals):
                raise exceptions.PlotlyError("Error in indexing column. "
                                             "Make sure all entries of each "
                                             "column are all numbers or "
                                             "all strings.")

        elif isinstance(index_vals[0], str):
            if not all(isinstance(item, str) for item in index_vals):
                raise exceptions.PlotlyError("Error in indexing column. "
                                             "Make sure all entries of each "
                                             "column are all numbers or "
                                             "all strings.")

    @staticmethod
    def _validate_dataframe(array):
        """
        Validates all strings or numbers in each dataframe column

        :raises: (PlotlyError) If there are any two items in any list whose
            types differ
        """
        from numbers import Number
        for vector in array:
            if isinstance(vector[0], Number):
                if not all(isinstance(item, Number) for item in vector):
                    raise exceptions.PlotlyError("Error in dataframe. "
                                                 "Make sure all entries of "
                                                 "each column are either "
                                                 "numbers or strings.")
            elif isinstance(vector[0], str):
                if not all(isinstance(item, str) for item in vector):
                    raise exceptions.PlotlyError("Error in dataframe. "
                                                 "Make sure all entries of "
                                                 "each column are either "
                                                 "numbers or strings.")

    @staticmethod
    def _validate_scatterplotmatrix(df, index, diag, colormap_type, **kwargs):
        """
        Validates basic inputs for FigureFactory.create_scatterplotmatrix()

        :raises: (PlotlyError) If pandas is not imported
        :raises: (PlotlyError) If pandas dataframe is not inputted
        :raises: (PlotlyError) If pandas dataframe has <= 1 columns
        :raises: (PlotlyError) If diagonal plot choice (diag) is not one of
            the viable options
        :raises: (PlotlyError) If colormap_type is not a valid choice
        :raises: (PlotlyError) If kwargs contains 'size', 'color' or
            'colorscale'
        """
        if _pandas_imported is False:
            raise ImportError("FigureFactory.scatterplotmatrix requires "
                              "a pandas DataFrame.")

        # Check if pandas dataframe
        if not isinstance(df, pd.core.frame.DataFrame):
            raise exceptions.PlotlyError("Dataframe not inputed. Please "
                                         "use a pandas dataframe to pro"
                                         "duce a scatterplot matrix.")

        # Check if dataframe is 1 column or less
        if len(df.columns) <= 1:
            raise exceptions.PlotlyError("Dataframe has only one column. To "
                                         "use the scatterplot matrix, use at "
                                         "least 2 columns.")

        # Check that diag parameter is a valid selection
        if diag not in DIAG_CHOICES:
            raise exceptions.PlotlyError("Make sure diag is set to "
                                         "one of {}".format(DIAG_CHOICES))

        # Check that colormap_types is a valid selection
        if colormap_type not in VALID_COLORMAP_TYPES:
            raise exceptions.PlotlyError("Must choose a valid colormap type. "
                                         "Either 'cat' or 'seq' for a cate"
                                         "gorical and sequential colormap "
                                         "respectively.")

        # Check for not 'size' or 'color' in 'marker' of **kwargs
        if 'marker' in kwargs:
            FORBIDDEN_PARAMS = ['size', 'color', 'colorscale']
            if any(param in kwargs['marker'] for param in FORBIDDEN_PARAMS):
                raise exceptions.PlotlyError("Your kwargs dictionary cannot "
                                             "include the 'size', 'color' or "
                                             "'colorscale' key words inside "
                                             "the marker dict since 'size' is "
                                             "already an argument of the "
                                             "scatterplot matrix function and "
                                             "both 'color' and 'colorscale "
                                             "are set internally.")

    @staticmethod
    def _endpts_to_intervals(endpts):
        """
        Returns a list of intervals for categorical colormaps

        Accepts a list or tuple of sequentially increasing numbers and returns
        a list representation of the mathematical intervals with these numbers
        as endpoints. For example, [1, 6] returns [[-inf, 1], [1, 6], [6, inf]]

        :raises: (PlotlyError) If input is not a list or tuple
        :raises: (PlotlyError) If the input contains a string
        :raises: (PlotlyError) If any number does not increase after the
            previous one in the sequence
        """
        length = len(endpts)
        # Check if endpts is a list or tuple
        if not (isinstance(endpts, (tuple)) or isinstance(endpts, (list))):
            raise exceptions.PlotlyError("The intervals_endpts argument must "
                                         "be a list or tuple of a sequence "
                                         "of increasing numbers.")
        # Check if endpts contains only numbers
        for item in endpts:
            if isinstance(item, str):
                raise exceptions.PlotlyError("The intervals_endpts argument "
                                             "must be a list or tuple of a "
                                             "sequence of increasing "
                                             "numbers.")
        # Check if numbers in endpts are increasing
        for k in range(length-1):
            if endpts[k] >= endpts[k+1]:
                raise exceptions.PlotlyError("The intervals_endpts argument "
                                             "must be a list or tuple of a "
                                             "sequence of increasing "
                                             "numbers.")
        else:
            intervals = []
            # add -inf to intervals
            intervals.append([float('-inf'), endpts[0]])
            for k in range(length - 1):
                interval = []
                interval.append(endpts[k])
                interval.append(endpts[k + 1])
                intervals.append(interval)
            # add +inf to intervals
            intervals.append([endpts[length - 1], float('inf')])
            return intervals

    @staticmethod
    def _convert_to_RGB_255(colors):
        """
<<<<<<< HEAD
        Return a (list of) tuple(s) where each element is multiplied by 255

        Takes a tuple or a list of tuples where each element of each tuple is
        between 0 and 1. Returns the same tuple(s) where each tuple element is
        multiplied by 255
        """

        if isinstance(colors, tuple):
            return (colors[0]*255.0, colors[1]*255.0, colors[2]*255.0)

        else:
            colors_255 = []
            for color in colors:
                rgb_color = (color[0]*255.0, color[1]*255.0, color[2]*255.0)
                colors_255.append(rgb_color)
            return colors_255
=======
        Multiplies each element of a triplet by 255
        """

        return (colors[0]*255.0, colors[1]*255.0, colors[2]*255.0)
>>>>>>> 079c9242

    @staticmethod
    def _n_colors(lowcolor, highcolor, n_colors):
        """
        Splits a low and high color into a list of n_colors colors in it

        Accepts two color tuples and returns a list of n_colors colors
        which form the intermediate colors between lowcolor and highcolor
        from linearly interpolating through RGB space

        """
        diff_0 = float(highcolor[0] - lowcolor[0])
        incr_0 = diff_0/(n_colors - 1)
        diff_1 = float(highcolor[1] - lowcolor[1])
        incr_1 = diff_1/(n_colors - 1)
        diff_2 = float(highcolor[2] - lowcolor[2])
        incr_2 = diff_2/(n_colors - 1)
        color_tuples = []

        for index in range(n_colors):
            new_tuple = (lowcolor[0] + (index * incr_0),
                         lowcolor[1] + (index * incr_1),
                         lowcolor[2] + (index * incr_2))
            color_tuples.append(new_tuple)

        return color_tuples

    @staticmethod
    def _label_rgb(colors):
        """
<<<<<<< HEAD
        Takes tuple(s) (a, b, c) and returns rgb color(s) 'rgb(a, b, c)'

        Takes either a list or a single color tuple of the form (a, b, c) and
        returns the same color(s) with each tuple replaced by a string
        'rgb(a, b, c)'

        """
        if isinstance(colors, tuple):
            return ('rgb(%s, %s, %s)' % (colors[0], colors[1], colors[2]))
        else:
            colors_label = []
            for color in colors:
                color_label = ('rgb(%s, %s, %s)' % (color[0],
                                                    color[1],
                                                    color[2]))
                colors_label.append(color_label)

            return colors_label
=======
        Takes tuple (a, b, c) and returns an rgb color 'rgb(a, b, c)'
        """
        return ('rgb(%s, %s, %s)' % (colors[0], colors[1], colors[2]))
>>>>>>> 079c9242

    @staticmethod
    def _unlabel_rgb(colors):
        """
        Takes rgb color(s) 'rgb(a, b, c)' and returns tuple(s) (a, b, c)

        This function takes either an 'rgb(a, b, c)' color or a list of
        such colors and returns the color tuples in tuple(s) (a, b, c)

        """
<<<<<<< HEAD
        if isinstance(colors, str):
            str_vals = ''
            for index in range(len(colors)):
                try:
                    float(colors[index])
                    str_vals = str_vals + colors[index]
                except ValueError:
                    if (colors[index] == ',') or (colors[index] == '.'):
                        str_vals = str_vals + colors[index]

            str_vals = str_vals + ','
            numbers = []
            str_num = ''
            for char in str_vals:
                if char != ',':
                    str_num = str_num + char
                else:
                    numbers.append(float(str_num))
                    str_num = ''
            return (numbers[0], numbers[1], numbers[2])

        if isinstance(colors, list):
            unlabelled_colors = []
            for color in colors:
                str_vals = ''
                for index in range(len(color)):
                    try:
                        float(color[index])
                        str_vals = str_vals + color[index]
                    except ValueError:
                        if (color[index] == ',') or (color[index] == '.'):
                            str_vals = str_vals + color[index]

                str_vals = str_vals + ','
                numbers = []
                str_num = ''
                for char in str_vals:
                    if char != ',':
                        str_num = str_num + char
                    else:
                        numbers.append(float(str_num))
                        str_num = ''
                unlabelled_tuple = (numbers[0], numbers[1], numbers[2])
                unlabelled_colors.append(unlabelled_tuple)

            return unlabelled_colors
=======
        str_vals = ''
        for index in range(len(colors)):
            try:
                float(colors[index])
                str_vals = str_vals + colors[index]
            except ValueError:
                if colors[index] == ',' or colors[index] == '.':
                    str_vals = str_vals + colors[index]

        str_vals = str_vals + ','
        numbers = []
        str_num = ''
        for char in str_vals:
            if char != ',':
                str_num = str_num + char
            else:
                numbers.append(float(str_num))
                str_num = ''
        return (numbers[0], numbers[1], numbers[2])
>>>>>>> 079c9242

    @staticmethod
    def create_scatterplotmatrix(df, index=None, endpts=None, diag='scatter',
                                 height=500, width=500, size=6,
                                 title='Scatterplot Matrix', colormap=None,
                                 colormap_type='cat', dataframe=None,
                                 headers=None, index_vals=None, **kwargs):
        """
        Returns data for a scatterplot matrix.

        :param (array) df: array of the data with column headers
        :param (str) index: name of the index column in data array
        :param (list|tuple) endpts: takes an increasing sequece of numbers
            that defines intervals on the real line. They are used to group
            the entries in an index of numbers into their corresponding
            interval and therefore can be treated as categorical data
        :param (str) diag: sets the chart type for the main diagonal plots
        :param (int|float) height: sets the height of the chart
        :param (int|float) width: sets the width of the chart
        :param (float) size: sets the marker size (in px)
        :param (str) title: the title label of the scatterplot matrix
        :param (str|tuple|list|dict) colormap: either a plotly scale name,
            an rgb or hex color, a color tuple, a list of colors or a
            dictionary. An rgb color is of the form 'rgb(x, y, z)' where
            x, y and z belong to the interval [0, 255] and a color tuple is a
            tuple of the form (a, b, c) where a, b and c belong to [0, 1].
            If colormap is a list, it must contain valid color types as its
            members.
            If colormap is a dictionary, all the string entries in
            the index column must be a key in colormap. In this case, the
            colormap_type is forced to 'cat' or categorical
        :param (str) colormap_type: determines how colormap is interpreted.
            Valid choices are 'seq' (sequential) and 'cat' (categorical). If
            'seq' is selected, only the first two colors in colormap will be
            considered (when colormap is a list) and the index values will be
            linearly interpolated between those two colors. This option is
            forced if all index values are numeric.
            If 'cat' is selected, a color from colormap will be assigned to
            each category from index, including the intervals if endpts is
            being used
        :param (dict) **kwargs: a dictionary of scatterplot arguments
            The only forbidden parameters are 'size', 'color' and
            'colorscale' in 'marker'

        Example 1: Vanilla Scatterplot Matrix
        ```
        import plotly.plotly as py
        from plotly.graph_objs import graph_objs
        from plotly.tools import FigureFactory as FF

        import numpy as np
        import pandas as pd

        # Create dataframe
        df = pd.DataFrame(np.random.randn(10, 2),
                        columns=['Column 1', 'Column 2'])

        # Create scatterplot matrix
        fig = FF.create_scatterplotmatrix(df)

        # Plot
        py.iplot(fig, filename='Vanilla Scatterplot Matrix')
        ```

        Example 2: Indexing a Column
        ```
        import plotly.plotly as py
        from plotly.graph_objs import graph_objs
        from plotly.tools import FigureFactory as FF

        import numpy as np
        import pandas as pd

        # Create dataframe with index
        df = pd.DataFrame(np.random.randn(10, 2),
                           columns=['A', 'B'])

        # Add another column of strings to the dataframe
        df['Fruit'] = pd.Series(['apple', 'apple', 'grape', 'apple', 'apple',
                                 'grape', 'pear', 'pear', 'apple', 'pear'])

        # Create scatterplot matrix
        fig = FF.create_scatterplotmatrix(df, index='Fruit', size=10)

        # Plot
        py.iplot(fig, filename = 'Scatterplot Matrix with Index')
        ```

        Example 3: Styling the Diagonal Subplots
        ```
        import plotly.plotly as py
        from plotly.graph_objs import graph_objs
        from plotly.tools import FigureFactory as FF

        import numpy as np
        import pandas as pd

        # Create dataframe with index
        df = pd.DataFrame(np.random.randn(10, 4),
                           columns=['A', 'B', 'C', 'D'])

        # Add another column of strings to the dataframe
        df['Fruit'] = pd.Series(['apple', 'apple', 'grape', 'apple', 'apple',
                                 'grape', 'pear', 'pear', 'apple', 'pear'])

        # Create scatterplot matrix
        fig = FF.create_scatterplotmatrix(df, diag='box', index='Fruit',
                                          height=1000, width=1000)

        # Plot
        py.iplot(fig, filename = 'Scatterplot Matrix - Diagonal Styling')
        ```

        Example 4: Use a Theme to Style the Subplots
        ```
        import plotly.plotly as py
        from plotly.graph_objs import graph_objs
        from plotly.tools import FigureFactory as FF

        import numpy as np
        import pandas as pd

        # Create dataframe with random data
        df = pd.DataFrame(np.random.randn(100, 3),
                           columns=['A', 'B', 'C'])

        # Create scatterplot matrix using a built-in
        # Plotly palette scale and indexing column 'A'
        fig = FF.create_scatterplotmatrix(df, diag='histogram',
                                          index='A', colormap='Blues',
                                          height=800, width=800)

        # Plot
        py.iplot(fig, filename = 'Scatterplot Matrix - Colormap Theme')
        ```

        Example 5: Example 4 with Interval Factoring
        ```
        import plotly.plotly as py
        from plotly.graph_objs import graph_objs
        from plotly.tools import FigureFactory as FF

        import numpy as np
        import pandas as pd

        # Create dataframe with random data
        df = pd.DataFrame(np.random.randn(100, 3),
                           columns=['A', 'B', 'C'])

        # Create scatterplot matrix using a list of 2 rgb tuples
        # and endpoints at -1, 0 and 1
        fig = FF.create_scatterplotmatrix(df, diag='histogram', index='A',
                                          colormap=['rgb(140, 255, 50)',
                                                    'rgb(170, 60, 115)',
                                                   '#6c4774',
                                                    (0.5, 0.1, 0.8)],
                                          endpts=[-1, 0, 1],
                                          height=800, width=800)

        # Plot
        py.iplot(fig, filename = 'Scatterplot Matrix - Intervals')
        ```

        Example 6: Using the colormap as a Dictionary
        ```
        import plotly.plotly as py
        from plotly.graph_objs import graph_objs
        from plotly.tools import FigureFactory as FF

        import numpy as np
        import pandas as pd
        import random

        # Create dataframe with random data
        df = pd.DataFrame(np.random.randn(100, 3),
                           columns=['Column A',
                                    'Column B',
                                    'Column C'])

        # Add new color column to dataframe
        new_column = []
        strange_colors = ['turquoise', 'limegreen', 'goldenrod']

        for j in range(100):
            new_column.append(random.choice(strange_colors))
        df['Colors'] = pd.Series(new_column, index=df.index)

        # Create scatterplot matrix using a dictionary of hex color values
        # which correspond to actual color names in 'Colors' column
        fig = FF.create_scatterplotmatrix(
            df, diag='box', index='Colors',
            colormap= dict(
                turquoise = '#00F5FF',
                limegreen = '#32CD32',
                goldenrod = '#DAA520'
            ),
            colormap_type='cat',
            height=800, width=800
        )

        # Plot
        py.iplot(fig, filename = 'Scatterplot Matrix - colormap dictionary ')
        ```
        """
        # TODO: protected until #282
        if dataframe is None:
            dataframe = []
        if headers is None:
            headers = []
        if index_vals is None:
            index_vals = []

        FigureFactory._validate_scatterplotmatrix(df, index, diag,
                                                  colormap_type, **kwargs)

        # Validate colormap
        if isinstance(colormap, dict):
            colormap = FigureFactory._validate_colors_dict(colormap, 'rgb')
        else:
            colormap = FigureFactory._validate_colors(colormap, 'rgb')

        if not index:
            for name in df:
                headers.append(name)
            for name in headers:
                dataframe.append(df[name].values.tolist())
            # Check for same data-type in df columns
            FigureFactory._validate_dataframe(dataframe)
            figure = FigureFactory._scatterplot(dataframe, headers, diag,
                                                size, height, width, title,
                                                **kwargs)
            return figure
        else:
            # Validate index selection
            if index not in df:
                raise exceptions.PlotlyError("Make sure you set the index "
                                             "input variable to one of the "
                                             "column names of your "
                                             "dataframe.")
            index_vals = df[index].values.tolist()
            for name in df:
                if name != index:
                    headers.append(name)
            for name in headers:
                dataframe.append(df[name].values.tolist())

            # check for same data-type in each df column
            FigureFactory._validate_dataframe(dataframe)
            FigureFactory._validate_index(index_vals)

            # check if all colormap keys are in the index
            # if colormap is a dictionary
            if isinstance(colormap, dict):
                for key in colormap:
                    if not all(index in colormap for index in index_vals):
                        raise exceptions.PlotlyError("If colormap is a "
                                                     "dictionary, all the "
                                                     "names in the index "
                                                     "must be keys.")
                figure = FigureFactory._scatterplot_dict(
                    dataframe, headers, diag, size, height, width, title,
                    index, index_vals, endpts, colormap, colormap_type,
                    **kwargs
                )
                return figure

            else:
                figure = FigureFactory._scatterplot_theme(
                    dataframe, headers, diag, size, height, width, title,
                    index, index_vals, endpts, colormap, colormap_type,
                    **kwargs
                )
                return figure

    @staticmethod
    def _validate_equal_length(*args):
        """
        Validates that data lists or ndarrays are the same length.

        :raises: (PlotlyError) If any data lists are not the same length.
        """
        length = len(args[0])
        if any(len(lst) != length for lst in args):
            raise exceptions.PlotlyError("Oops! Your data lists or ndarrays "
                                         "should be the same length.")

    @staticmethod
    def _validate_ohlc(open, high, low, close, direction, **kwargs):
        """
        ohlc and candlestick specific validations

        Specifically, this checks that the high value is the greatest value and
        the low value is the lowest value in each unit.

        See FigureFactory.create_ohlc() or FigureFactory.create_candlestick()
        for params

        :raises: (PlotlyError) If the high value is not the greatest value in
            each unit.
        :raises: (PlotlyError) If the low value is not the lowest value in each
            unit.
        :raises: (PlotlyError) If direction is not 'increasing' or 'decreasing'
        """
        for lst in [open, low, close]:
            for index in range(len(high)):
                if high[index] < lst[index]:
                    raise exceptions.PlotlyError("Oops! Looks like some of "
                                                 "your high values are less "
                                                 "the corresponding open, "
                                                 "low, or close values. "
                                                 "Double check that your data "
                                                 "is entered in O-H-L-C order")

        for lst in [open, high, close]:
            for index in range(len(low)):
                if low[index] > lst[index]:
                    raise exceptions.PlotlyError("Oops! Looks like some of "
                                                 "your low values are greater "
                                                 "than the corresponding high"
                                                 ", open, or close values. "
                                                 "Double check that your data "
                                                 "is entered in O-H-L-C order")

        direction_opts = ('increasing', 'decreasing', 'both')
        if direction not in direction_opts:
            raise exceptions.PlotlyError("direction must be defined as "
                                         "'increasing', 'decreasing', or "
                                         "'both'")

    @staticmethod
    def _validate_distplot(hist_data, curve_type):
        """
        Distplot-specific validations

        :raises: (PlotlyError) If hist_data is not a list of lists
        :raises: (PlotlyError) If curve_type is not valid (i.e. not 'kde' or
            'normal').
        """
        try:
            import pandas as pd
            _pandas_imported = True
        except ImportError:
            _pandas_imported = False

        hist_data_types = (list,)
        if _numpy_imported:
            hist_data_types += (np.ndarray,)
        if _pandas_imported:
            hist_data_types += (pd.core.series.Series,)

        if not isinstance(hist_data[0], hist_data_types):
                raise exceptions.PlotlyError("Oops, this function was written "
                                             "to handle multiple datasets, if "
                                             "you want to plot just one, make "
                                             "sure your hist_data variable is "
                                             "still a list of lists, i.e. x = "
                                             "[1, 2, 3] -> x = [[1, 2, 3]]")

        curve_opts = ('kde', 'normal')
        if curve_type not in curve_opts:
            raise exceptions.PlotlyError("curve_type must be defined as "
                                         "'kde' or 'normal'")

        if _scipy_imported is False:
            raise ImportError("FigureFactory.create_distplot requires scipy")

    @staticmethod
    def _validate_positive_scalars(**kwargs):
        """
        Validates that all values given in key/val pairs are positive.

        Accepts kwargs to improve Exception messages.

        :raises: (PlotlyError) If any value is < 0 or raises.
        """
        for key, val in kwargs.items():
            try:
                if val <= 0:
                    raise ValueError('{} must be > 0, got {}'.format(key, val))
            except TypeError:
                raise exceptions.PlotlyError('{} must be a number, got {}'
                                             .format(key, val))

    @staticmethod
    def _validate_streamline(x, y):
        """
        Streamline-specific validations

        Specifically, this checks that x and y are both evenly spaced,
        and that the package numpy is available.

        See FigureFactory.create_streamline() for params

        :raises: (ImportError) If numpy is not available.
        :raises: (PlotlyError) If x is not evenly spaced.
        :raises: (PlotlyError) If y is not evenly spaced.
        """
        if _numpy_imported is False:
            raise ImportError("FigureFactory.create_streamline requires numpy")
        for index in range(len(x) - 1):
            if ((x[index + 1] - x[index]) - (x[1] - x[0])) > .0001:
                raise exceptions.PlotlyError("x must be a 1 dimensional, "
                                             "evenly spaced array")
        for index in range(len(y) - 1):
            if ((y[index + 1] - y[index]) -
               (y[1] - y[0])) > .0001:
                raise exceptions.PlotlyError("y must be a 1 dimensional, "
                                             "evenly spaced array")

    @staticmethod
    def _validate_annotated_heatmap(z, x, y, annotation_text):
        """
        Annotated-heatmap-specific validations

        Check that if a text matrix is supplied, it has the same
        dimensions as the z matrix.

        See FigureFactory.create_annotated_heatmap() for params

        :raises: (PlotlyError) If z and text matrices do not  have the same
            dimensions.
        """
        if annotation_text is not None and isinstance(annotation_text, list):
            FigureFactory._validate_equal_length(z, annotation_text)
            for lst in range(len(z)):
                if len(z[lst]) != len(annotation_text[lst]):
                    raise exceptions.PlotlyError("z and text should have the "
                                                 "same dimensions")

        if x:
            if len(x) != len(z[0]):
                raise exceptions.PlotlyError("oops, the x list that you "
                                             "provided does not match the "
                                             "width of your z matrix ")

        if y:
            if len(y) != len(z):
                raise exceptions.PlotlyError("oops, the y list that you "
                                             "provided does not match the "
                                             "length of your z matrix ")

    @staticmethod
    def _validate_table(table_text, font_colors):
        """
        Table-specific validations

        Check that font_colors is supplied correctly (1, 3, or len(text)
            colors).

        :raises: (PlotlyError) If font_colors is supplied incorretly.

        See FigureFactory.create_table() for params
        """
        font_colors_len_options = [1, 3, len(table_text)]
        if len(font_colors) not in font_colors_len_options:
            raise exceptions.PlotlyError("Oops, font_colors should be a list "
                                         "of length 1, 3 or len(text)")

    @staticmethod
    def _flatten(array):
        """
        Uses list comprehension to flatten array

        :param (array): An iterable to flatten
        :raises (PlotlyError): If iterable is not nested.
        :rtype (list): The flattened list.
        """
        try:
            return [item for sublist in array for item in sublist]
        except TypeError:
            raise exceptions.PlotlyError("Your data array could not be "
                                         "flattened! Make sure your data is "
                                         "entered as lists or ndarrays!")

    @staticmethod
    def _hex_to_rgb(value):
        """
        Calculates rgb values from a hex color code.

        :param (string) value: Hex color string

        :rtype (tuple) (r_value, g_value, b_value): tuple of rgb values
        """
        value = value.lstrip('#')
        hex_total_length = len(value)
        rgb_section_length = hex_total_length // 3
        return tuple(int(value[i:i + rgb_section_length], 16)
                     for i in range(0, hex_total_length, rgb_section_length))

    @staticmethod
    def create_quiver(x, y, u, v, scale=.1, arrow_scale=.3,
                      angle=math.pi / 9, **kwargs):
        """
        Returns data for a quiver plot.

        :param (list|ndarray) x: x coordinates of the arrow locations
        :param (list|ndarray) y: y coordinates of the arrow locations
        :param (list|ndarray) u: x components of the arrow vectors
        :param (list|ndarray) v: y components of the arrow vectors
        :param (float in [0,1]) scale: scales size of the arrows(ideally to
            avoid overlap). Default = .1
        :param (float in [0,1]) arrow_scale: value multiplied to length of barb
            to get length of arrowhead. Default = .3
        :param (angle in radians) angle: angle of arrowhead. Default = pi/9
        :param kwargs: kwargs passed through plotly.graph_objs.Scatter
            for more information on valid kwargs call
            help(plotly.graph_objs.Scatter)

        :rtype (dict): returns a representation of quiver figure.

        Example 1: Trivial Quiver
        ```
        import plotly.plotly as py
        from plotly.tools import FigureFactory as FF

        import math

        # 1 Arrow from (0,0) to (1,1)
        fig = FF.create_quiver(x=[0], y=[0],
                               u=[1], v=[1],
                               scale=1)

        py.plot(fig, filename='quiver')
        ```

        Example 2: Quiver plot using meshgrid
        ```
        import plotly.plotly as py
        from plotly.tools import FigureFactory as FF

        import numpy as np
        import math

        # Add data
        x,y = np.meshgrid(np.arange(0, 2, .2), np.arange(0, 2, .2))
        u = np.cos(x)*y
        v = np.sin(x)*y

        #Create quiver
        fig = FF.create_quiver(x, y, u, v)

        # Plot
        py.plot(fig, filename='quiver')
        ```

        Example 3: Styling the quiver plot
        ```
        import plotly.plotly as py
        from plotly.tools import FigureFactory as FF
        import numpy as np
        import math

        # Add data
        x, y = np.meshgrid(np.arange(-np.pi, math.pi, .5),
                           np.arange(-math.pi, math.pi, .5))
        u = np.cos(x)*y
        v = np.sin(x)*y

        # Create quiver
        fig = FF.create_quiver(x, y, u, v, scale=.2,
                               arrow_scale=.3,
                               angle=math.pi/6,
                               name='Wind Velocity',
                               line=Line(width=1))

        # Add title to layout
        fig['layout'].update(title='Quiver Plot')

        # Plot
        py.plot(fig, filename='quiver')
        ```
        """
        # TODO: protected until #282
        from plotly.graph_objs import graph_objs
        FigureFactory._validate_equal_length(x, y, u, v)
        FigureFactory._validate_positive_scalars(arrow_scale=arrow_scale,
                                                 scale=scale)

        barb_x, barb_y = _Quiver(x, y, u, v, scale,
                                 arrow_scale, angle).get_barbs()
        arrow_x, arrow_y = _Quiver(x, y, u, v, scale,
                                   arrow_scale, angle).get_quiver_arrows()
        quiver = graph_objs.Scatter(x=barb_x + arrow_x,
                                    y=barb_y + arrow_y,
                                    mode='lines', **kwargs)

        data = [quiver]
        layout = graph_objs.Layout(hovermode='closest')

        return graph_objs.Figure(data=data, layout=layout)

    @staticmethod
    def create_streamline(x, y, u, v,
                          density=1, angle=math.pi / 9,
                          arrow_scale=.09, **kwargs):
        """
        Returns data for a streamline plot.

        :param (list|ndarray) x: 1 dimensional, evenly spaced list or array
        :param (list|ndarray) y: 1 dimensional, evenly spaced list or array
        :param (ndarray) u: 2 dimensional array
        :param (ndarray) v: 2 dimensional array
        :param (float|int) density: controls the density of streamlines in
            plot. This is multiplied by 30 to scale similiarly to other
            available streamline functions such as matplotlib.
            Default = 1
        :param (angle in radians) angle: angle of arrowhead. Default = pi/9
        :param (float in [0,1]) arrow_scale: value to scale length of arrowhead
            Default = .09
        :param kwargs: kwargs passed through plotly.graph_objs.Scatter
            for more information on valid kwargs call
            help(plotly.graph_objs.Scatter)

        :rtype (dict): returns a representation of streamline figure.

        Example 1: Plot simple streamline and increase arrow size
        ```
        import plotly.plotly as py
        from plotly.tools import FigureFactory as FF

        import numpy as np
        import math

        # Add data
        x = np.linspace(-3, 3, 100)
        y = np.linspace(-3, 3, 100)
        Y, X = np.meshgrid(x, y)
        u = -1 - X**2 + Y
        v = 1 + X - Y**2
        u = u.T  # Transpose
        v = v.T  # Transpose

        # Create streamline
        fig = FF.create_streamline(x, y, u, v,
                                   arrow_scale=.1)

        # Plot
        py.plot(fig, filename='streamline')
        ```

        Example 2: from nbviewer.ipython.org/github/barbagroup/AeroPython
        ```
        import plotly.plotly as py
        from plotly.tools import FigureFactory as FF

        import numpy as np
        import math

        # Add data
        N = 50
        x_start, x_end = -2.0, 2.0
        y_start, y_end = -1.0, 1.0
        x = np.linspace(x_start, x_end, N)
        y = np.linspace(y_start, y_end, N)
        X, Y = np.meshgrid(x, y)
        ss = 5.0
        x_s, y_s = -1.0, 0.0

        # Compute the velocity field on the mesh grid
        u_s = ss/(2*np.pi) * (X-x_s)/((X-x_s)**2 + (Y-y_s)**2)
        v_s = ss/(2*np.pi) * (Y-y_s)/((X-x_s)**2 + (Y-y_s)**2)

        # Create streamline
        fig = FF.create_streamline(x, y, u_s, v_s,
                                   density=2, name='streamline')

        # Add source point
        point = Scatter(x=[x_s], y=[y_s], mode='markers',
                        marker=Marker(size=14), name='source point')

        # Plot
        fig['data'].append(point)
        py.plot(fig, filename='streamline')
        ```
        """
        # TODO: protected until #282
        from plotly.graph_objs import graph_objs
        FigureFactory._validate_equal_length(x, y)
        FigureFactory._validate_equal_length(u, v)
        FigureFactory._validate_streamline(x, y)
        FigureFactory._validate_positive_scalars(density=density,
                                                arrow_scale=arrow_scale)

        streamline_x, streamline_y = _Streamline(x, y, u, v,
                                                 density, angle,
                                                 arrow_scale).sum_streamlines()
        arrow_x, arrow_y = _Streamline(x, y, u, v,
                                       density, angle,
                                       arrow_scale).get_streamline_arrows()

        streamline = graph_objs.Scatter(x=streamline_x + arrow_x,
                                        y=streamline_y + arrow_y,
                                        mode='lines', **kwargs)

        data = [streamline]
        layout = graph_objs.Layout(hovermode='closest')

        return graph_objs.Figure(data=data, layout=layout)

    @staticmethod
    def _make_increasing_ohlc(open, high, low, close, dates, **kwargs):
        """
        Makes increasing ohlc sticks

        _make_increasing_ohlc() and _make_decreasing_ohlc separate the
        increasing trace from the decreasing trace so kwargs (such as
        color) can be passed separately to increasing or decreasing traces
        when direction is set to 'increasing' or 'decreasing' in
        FigureFactory.create_candlestick()

        :param (list) open: opening values
        :param (list) high: high values
        :param (list) low: low values
        :param (list) close: closing values
        :param (list) dates: list of datetime objects. Default: None
        :param kwargs: kwargs to be passed to increasing trace via
            plotly.graph_objs.Scatter.

        :rtype (trace) ohlc_incr_data: Scatter trace of all increasing ohlc
            sticks.
        """
        (flat_increase_x,
         flat_increase_y,
         text_increase) = _OHLC(open, high, low, close, dates).get_increase()

        if 'name' in kwargs:
            showlegend = True
        else:
            kwargs.setdefault('name', 'Increasing')
            showlegend = False

        kwargs.setdefault('line', dict(color=_DEFAULT_INCREASING_COLOR,
                                       width=1))
        kwargs.setdefault('text', text_increase)

        ohlc_incr = dict(type='scatter',
                         x=flat_increase_x,
                         y=flat_increase_y,
                         mode='lines',
                         showlegend=showlegend,
                         **kwargs)
        return ohlc_incr

    @staticmethod
    def _make_decreasing_ohlc(open, high, low, close, dates, **kwargs):
        """
        Makes decreasing ohlc sticks

        :param (list) open: opening values
        :param (list) high: high values
        :param (list) low: low values
        :param (list) close: closing values
        :param (list) dates: list of datetime objects. Default: None
        :param kwargs: kwargs to be passed to increasing trace via
            plotly.graph_objs.Scatter.

        :rtype (trace) ohlc_decr_data: Scatter trace of all decreasing ohlc
            sticks.
        """
        (flat_decrease_x,
         flat_decrease_y,
         text_decrease) = _OHLC(open, high, low, close, dates).get_decrease()

        kwargs.setdefault('line', dict(color=_DEFAULT_DECREASING_COLOR,
                                       width=1))
        kwargs.setdefault('text', text_decrease)
        kwargs.setdefault('showlegend', False)
        kwargs.setdefault('name', 'Decreasing')

        ohlc_decr = dict(type='scatter',
                         x=flat_decrease_x,
                         y=flat_decrease_y,
                         mode='lines',
                         **kwargs)
        return ohlc_decr

    @staticmethod
    def create_ohlc(open, high, low, close,
                    dates=None, direction='both',
                    **kwargs):
        """
        BETA function that creates an ohlc chart

        :param (list) open: opening values
        :param (list) high: high values
        :param (list) low: low values
        :param (list) close: closing
        :param (list) dates: list of datetime objects. Default: None
        :param (string) direction: direction can be 'increasing', 'decreasing',
            or 'both'. When the direction is 'increasing', the returned figure
            consists of all units where the close value is greater than the
            corresponding open value, and when the direction is 'decreasing',
            the returned figure consists of all units where the close value is
            less than or equal to the corresponding open value. When the
            direction is 'both', both increasing and decreasing units are
            returned. Default: 'both'
        :param kwargs: kwargs passed through plotly.graph_objs.Scatter.
            These kwargs describe other attributes about the ohlc Scatter trace
            such as the color or the legend name. For more information on valid
            kwargs call help(plotly.graph_objs.Scatter)

        :rtype (dict): returns a representation of an ohlc chart figure.

        Example 1: Simple OHLC chart from a Pandas DataFrame
        ```
        import plotly.plotly as py
        from plotly.tools import FigureFactory as FF
        from datetime import datetime

        import pandas.io.data as web

        df = web.DataReader("aapl", 'yahoo', datetime(2008, 8, 15), datetime(2008, 10, 15))
        fig = FF.create_ohlc(df.Open, df.High, df.Low, df.Close, dates=df.index)

        py.plot(fig, filename='finance/aapl-ohlc')
        ```

        Example 2: Add text and annotations to the OHLC chart
        ```
        import plotly.plotly as py
        from plotly.tools import FigureFactory as FF
        from datetime import datetime

        import pandas.io.data as web

        df = web.DataReader("aapl", 'yahoo', datetime(2008, 8, 15), datetime(2008, 10, 15))
        fig = FF.create_ohlc(df.Open, df.High, df.Low, df.Close, dates=df.index)

        # Update the fig - all options here: https://plot.ly/python/reference/#Layout
        fig['layout'].update({
            'title': 'The Great Recession',
            'yaxis': {'title': 'AAPL Stock'},
            'shapes': [{
                'x0': '2008-09-15', 'x1': '2008-09-15', 'type': 'line',
                'y0': 0, 'y1': 1, 'xref': 'x', 'yref': 'paper',
                'line': {'color': 'rgb(40,40,40)', 'width': 0.5}
            }],
            'annotations': [{
                'text': "the fall of Lehman Brothers",
                'x': '2008-09-15', 'y': 1.02,
                'xref': 'x', 'yref': 'paper',
                'showarrow': False, 'xanchor': 'left'
            }]
        })

        py.plot(fig, filename='finance/aapl-recession-ohlc', validate=False)
        ```

        Example 3: Customize the OHLC colors
        ```
        import plotly.plotly as py
        from plotly.tools import FigureFactory as FF
        from plotly.graph_objs import Line, Marker
        from datetime import datetime

        import pandas.io.data as web

        df = web.DataReader("aapl", 'yahoo', datetime(2008, 1, 1), datetime(2009, 4, 1))

        # Make increasing ohlc sticks and customize their color and name
        fig_increasing = FF.create_ohlc(df.Open, df.High, df.Low, df.Close, dates=df.index,
            direction='increasing', name='AAPL',
            line=Line(color='rgb(150, 200, 250)'))

        # Make decreasing ohlc sticks and customize their color and name
        fig_decreasing = FF.create_ohlc(df.Open, df.High, df.Low, df.Close, dates=df.index,
            direction='decreasing',
            line=Line(color='rgb(128, 128, 128)'))

        # Initialize the figure
        fig = fig_increasing

        # Add decreasing data with .extend()
        fig['data'].extend(fig_decreasing['data'])

        py.iplot(fig, filename='finance/aapl-ohlc-colors', validate=False)
        ```

        Example 4: OHLC chart with datetime objects
        ```
        import plotly.plotly as py
        from plotly.tools import FigureFactory as FF

        from datetime import datetime

        # Add data
        open_data = [33.0, 33.3, 33.5, 33.0, 34.1]
        high_data = [33.1, 33.3, 33.6, 33.2, 34.8]
        low_data = [32.7, 32.7, 32.8, 32.6, 32.8]
        close_data = [33.0, 32.9, 33.3, 33.1, 33.1]
        dates = [datetime(year=2013, month=10, day=10),
                 datetime(year=2013, month=11, day=10),
                 datetime(year=2013, month=12, day=10),
                 datetime(year=2014, month=1, day=10),
                 datetime(year=2014, month=2, day=10)]

        # Create ohlc
        fig = FF.create_ohlc(open_data, high_data,
            low_data, close_data, dates=dates)

        py.iplot(fig, filename='finance/simple-ohlc', validate=False)
        ```
        """
        # TODO: protected until #282
        from plotly.graph_objs import graph_objs
        if dates is not None:
            FigureFactory._validate_equal_length(open, high, low, close, dates)
        else:
            FigureFactory._validate_equal_length(open, high, low, close)
        FigureFactory._validate_ohlc(open, high, low, close, direction,
                                    **kwargs)

        if direction is 'increasing':
            ohlc_incr = FigureFactory._make_increasing_ohlc(open, high,
                                                            low, close,
                                                            dates, **kwargs)
            data = [ohlc_incr]
        elif direction is 'decreasing':
            ohlc_decr = FigureFactory._make_decreasing_ohlc(open, high,
                                                            low, close,
                                                            dates, **kwargs)
            data = [ohlc_decr]
        else:
            ohlc_incr = FigureFactory._make_increasing_ohlc(open, high,
                                                            low, close,
                                                            dates, **kwargs)
            ohlc_decr = FigureFactory._make_decreasing_ohlc(open, high,
                                                            low, close,
                                                            dates, **kwargs)
            data = [ohlc_incr, ohlc_decr]

        layout = graph_objs.Layout(xaxis=dict(zeroline=False),
                                   hovermode='closest')

        return graph_objs.Figure(data=data, layout=layout)

    @staticmethod
    def _make_increasing_candle(open, high, low, close, dates, **kwargs):
        """
        Makes boxplot trace for increasing candlesticks

        _make_increasing_candle() and _make_decreasing_candle separate the
        increasing traces from the decreasing traces so kwargs (such as
        color) can be passed separately to increasing or decreasing traces
        when direction is set to 'increasing' or 'decreasing' in
        FigureFactory.create_candlestick()

        :param (list) open: opening values
        :param (list) high: high values
        :param (list) low: low values
        :param (list) close: closing values
        :param (list) dates: list of datetime objects. Default: None
        :param kwargs: kwargs to be passed to increasing trace via
            plotly.graph_objs.Scatter.

        :rtype (list) candle_incr_data: list of the box trace for
            increasing candlesticks.
        """
        increase_x, increase_y = _Candlestick(
            open, high, low, close, dates, **kwargs).get_candle_increase()

        if 'line' in kwargs:
            kwargs.setdefault('fillcolor', kwargs['line']['color'])
        else:
            kwargs.setdefault('fillcolor', _DEFAULT_INCREASING_COLOR)
        if 'name' in kwargs:
            kwargs.setdefault('showlegend', True)
        else:
            kwargs.setdefault('showlegend', False)
        kwargs.setdefault('name', 'Increasing')
        kwargs.setdefault('line', dict(color=_DEFAULT_INCREASING_COLOR))

        candle_incr_data = dict(type='box',
                                x=increase_x,
                                y=increase_y,
                                whiskerwidth=0,
                                boxpoints=False,
                                **kwargs)

        return [candle_incr_data]

    @staticmethod
    def _make_decreasing_candle(open, high, low, close, dates, **kwargs):
        """
        Makes boxplot trace for decreasing candlesticks

        :param (list) open: opening values
        :param (list) high: high values
        :param (list) low: low values
        :param (list) close: closing values
        :param (list) dates: list of datetime objects. Default: None
        :param kwargs: kwargs to be passed to decreasing trace via
            plotly.graph_objs.Scatter.

        :rtype (list) candle_decr_data: list of the box trace for
            decreasing candlesticks.
        """

        decrease_x, decrease_y = _Candlestick(
            open, high, low, close, dates, **kwargs).get_candle_decrease()

        if 'line' in kwargs:
            kwargs.setdefault('fillcolor', kwargs['line']['color'])
        else:
            kwargs.setdefault('fillcolor', _DEFAULT_DECREASING_COLOR)
        kwargs.setdefault('showlegend', False)
        kwargs.setdefault('line', dict(color=_DEFAULT_DECREASING_COLOR))
        kwargs.setdefault('name', 'Decreasing')

        candle_decr_data = dict(type='box',
                                x=decrease_x,
                                y=decrease_y,
                                whiskerwidth=0,
                                boxpoints=False,
                                **kwargs)

        return [candle_decr_data]

    @staticmethod
    def create_candlestick(open, high, low, close,
                           dates=None, direction='both', **kwargs):
        """
        BETA function that creates a candlestick chart

        :param (list) open: opening values
        :param (list) high: high values
        :param (list) low: low values
        :param (list) close: closing values
        :param (list) dates: list of datetime objects. Default: None
        :param (string) direction: direction can be 'increasing', 'decreasing',
            or 'both'. When the direction is 'increasing', the returned figure
            consists of all candlesticks where the close value is greater than
            the corresponding open value, and when the direction is
            'decreasing', the returned figure consists of all candlesticks
            where the close value is less than or equal to the corresponding
            open value. When the direction is 'both', both increasing and
            decreasing candlesticks are returned. Default: 'both'
        :param kwargs: kwargs passed through plotly.graph_objs.Scatter.
            These kwargs describe other attributes about the ohlc Scatter trace
            such as the color or the legend name. For more information on valid
            kwargs call help(plotly.graph_objs.Scatter)

        :rtype (dict): returns a representation of candlestick chart figure.

        Example 1: Simple candlestick chart from a Pandas DataFrame
        ```
        import plotly.plotly as py
        from plotly.tools import FigureFactory as FF
        from datetime import datetime

        import pandas.io.data as web

        df = web.DataReader("aapl", 'yahoo', datetime(2007, 10, 1), datetime(2009, 4, 1))
        fig = FF.create_candlestick(df.Open, df.High, df.Low, df.Close, dates=df.index)
        py.plot(fig, filename='finance/aapl-candlestick', validate=False)
        ```

        Example 2: Add text and annotations to the candlestick chart
        ```
        fig = FF.create_candlestick(df.Open, df.High, df.Low, df.Close, dates=df.index)
        # Update the fig - all options here: https://plot.ly/python/reference/#Layout
        fig['layout'].update({
            'title': 'The Great Recession',
            'yaxis': {'title': 'AAPL Stock'},
            'shapes': [{
                'x0': '2007-12-01', 'x1': '2007-12-01',
                'y0': 0, 'y1': 1, 'xref': 'x', 'yref': 'paper',
                'line': {'color': 'rgb(30,30,30)', 'width': 1}
            }],
            'annotations': [{
                'x': '2007-12-01', 'y': 0.05, 'xref': 'x', 'yref': 'paper',
                'showarrow': False, 'xanchor': 'left',
                'text': 'Official start of the recession'
            }]
        })
        py.plot(fig, filename='finance/aapl-recession-candlestick', validate=False)
        ```

        Example 3: Customize the candlestick colors
        ```
        import plotly.plotly as py
        from plotly.tools import FigureFactory as FF
        from plotly.graph_objs import Line, Marker
        from datetime import datetime

        import pandas.io.data as web

        df = web.DataReader("aapl", 'yahoo', datetime(2008, 1, 1), datetime(2009, 4, 1))

        # Make increasing candlesticks and customize their color and name
        fig_increasing = FF.create_candlestick(df.Open, df.High, df.Low, df.Close, dates=df.index,
            direction='increasing', name='AAPL',
            marker=Marker(color='rgb(150, 200, 250)'),
            line=Line(color='rgb(150, 200, 250)'))

        # Make decreasing candlesticks and customize their color and name
        fig_decreasing = FF.create_candlestick(df.Open, df.High, df.Low, df.Close, dates=df.index,
            direction='decreasing',
            marker=Marker(color='rgb(128, 128, 128)'),
            line=Line(color='rgb(128, 128, 128)'))

        # Initialize the figure
        fig = fig_increasing

        # Add decreasing data with .extend()
        fig['data'].extend(fig_decreasing['data'])

        py.iplot(fig, filename='finance/aapl-candlestick-custom', validate=False)
        ```

        Example 4: Candlestick chart with datetime objects
        ```
        import plotly.plotly as py
        from plotly.tools import FigureFactory as FF

        from datetime import datetime

        # Add data
        open_data = [33.0, 33.3, 33.5, 33.0, 34.1]
        high_data = [33.1, 33.3, 33.6, 33.2, 34.8]
        low_data = [32.7, 32.7, 32.8, 32.6, 32.8]
        close_data = [33.0, 32.9, 33.3, 33.1, 33.1]
        dates = [datetime(year=2013, month=10, day=10),
                 datetime(year=2013, month=11, day=10),
                 datetime(year=2013, month=12, day=10),
                 datetime(year=2014, month=1, day=10),
                 datetime(year=2014, month=2, day=10)]

        # Create ohlc
        fig = FF.create_candlestick(open_data, high_data,
            low_data, close_data, dates=dates)

        py.iplot(fig, filename='finance/simple-candlestick', validate=False)
        ```
        """
        # TODO: protected until #282
        from plotly.graph_objs import graph_objs
        if dates is not None:
            FigureFactory._validate_equal_length(open, high, low, close, dates)
        else:
            FigureFactory._validate_equal_length(open, high, low, close)
        FigureFactory._validate_ohlc(open, high, low, close, direction,
                                    **kwargs)

        if direction is 'increasing':
            candle_incr_data = FigureFactory._make_increasing_candle(
                open, high, low, close, dates, **kwargs)
            data = candle_incr_data
        elif direction is 'decreasing':
            candle_decr_data = FigureFactory._make_decreasing_candle(
                open, high, low, close, dates, **kwargs)
            data = candle_decr_data
        else:
            candle_incr_data = FigureFactory._make_increasing_candle(
                open, high, low, close, dates, **kwargs)
            candle_decr_data = FigureFactory._make_decreasing_candle(
                open, high, low, close, dates, **kwargs)
            data = candle_incr_data + candle_decr_data

        layout = graph_objs.Layout()
        return graph_objs.Figure(data=data, layout=layout)

    @staticmethod
    def create_distplot(hist_data, group_labels,
                        bin_size=1., curve_type='kde',
                        colors=[], rug_text=[], histnorm=DEFAULT_HISTNORM,
                        show_hist=True, show_curve=True,
                        show_rug=True):
        """
        BETA function that creates a distplot similar to seaborn.distplot

        The distplot can be composed of all or any combination of the following
        3 components: (1) histogram, (2) curve: (a) kernel density estimation
        or (b) normal curve, and (3) rug plot. Additionally, multiple distplots
        (from multiple datasets) can be created in the same plot.

        :param (list[list]) hist_data: Use list of lists to plot multiple data
            sets on the same plot.
        :param (list[str]) group_labels: Names for each data set.
        :param (list[float]|float) bin_size: Size of histogram bins.
            Default = 1.
        :param (str) curve_type: 'kde' or 'normal'. Default = 'kde'
        :param (str) histnorm: 'probability density' or 'probability'
            Default = 'probability density'
        :param (bool) show_hist: Add histogram to distplot? Default = True
        :param (bool) show_curve: Add curve to distplot? Default = True
        :param (bool) show_rug: Add rug to distplot? Default = True
        :param (list[str]) colors: Colors for traces.
        :param (list[list]) rug_text: Hovertext values for rug_plot,
        :return (dict): Representation of a distplot figure.

        Example 1: Simple distplot of 1 data set
        ```
        import plotly.plotly as py
        from plotly.tools import FigureFactory as FF

        hist_data = [[1.1, 1.1, 2.5, 3.0, 3.5,
                      3.5, 4.1, 4.4, 4.5, 4.5,
                      5.0, 5.0, 5.2, 5.5, 5.5,
                      5.5, 5.5, 5.5, 6.1, 7.0]]

        group_labels = ['distplot example']

        fig = FF.create_distplot(hist_data, group_labels)

        url = py.plot(fig, filename='Simple distplot', validate=False)
        ```

        Example 2: Two data sets and added rug text
        ```
        import plotly.plotly as py
        from plotly.tools import FigureFactory as FF

        # Add histogram data
        hist1_x = [0.8, 1.2, 0.2, 0.6, 1.6,
                   -0.9, -0.07, 1.95, 0.9, -0.2,
                   -0.5, 0.3, 0.4, -0.37, 0.6]
        hist2_x = [0.8, 1.5, 1.5, 0.6, 0.59,
                   1.0, 0.8, 1.7, 0.5, 0.8,
                   -0.3, 1.2, 0.56, 0.3, 2.2]

        # Group data together
        hist_data = [hist1_x, hist2_x]

        group_labels = ['2012', '2013']

        # Add text
        rug_text_1 = ['a1', 'b1', 'c1', 'd1', 'e1',
              'f1', 'g1', 'h1', 'i1', 'j1',
              'k1', 'l1', 'm1', 'n1', 'o1']

        rug_text_2 = ['a2', 'b2', 'c2', 'd2', 'e2',
              'f2', 'g2', 'h2', 'i2', 'j2',
              'k2', 'l2', 'm2', 'n2', 'o2']

        # Group text together
        rug_text_all = [rug_text_1, rug_text_2]

        # Create distplot
        fig = FF.create_distplot(
            hist_data, group_labels, rug_text=rug_text_all, bin_size=.2)

        # Add title
        fig['layout'].update(title='Dist Plot')

        # Plot!
        url = py.plot(fig, filename='Distplot with rug text', validate=False)
        ```

        Example 3: Plot with normal curve and hide rug plot
        ```
        import plotly.plotly as py
        from plotly.tools import FigureFactory as FF
        import numpy as np

        x1 = np.random.randn(190)
        x2 = np.random.randn(200)+1
        x3 = np.random.randn(200)-1
        x4 = np.random.randn(210)+2

        hist_data = [x1, x2, x3, x4]
        group_labels = ['2012', '2013', '2014', '2015']

        fig = FF.create_distplot(
            hist_data, group_labels, curve_type='normal',
            show_rug=False, bin_size=.4)

        url = py.plot(fig, filename='hist and normal curve', validate=False)

        Example 4: Distplot with Pandas
        ```
        import plotly.plotly as py
        from plotly.tools import FigureFactory as FF
        import numpy as np
        import pandas as pd

        df = pd.DataFrame({'2012': np.random.randn(200),
                           '2013': np.random.randn(200)+1})
        py.iplot(FF.create_distplot([df[c] for c in df.columns], df.columns),
                                    filename='examples/distplot with pandas',
                                    validate=False)
        ```
        """
        # TODO: protected until #282
        from plotly.graph_objs import graph_objs
        FigureFactory._validate_distplot(hist_data, curve_type)
        FigureFactory._validate_equal_length(hist_data, group_labels)

        if isinstance(bin_size, (float, int)):
            bin_size = [bin_size]*len(hist_data)

        hist = _Distplot(
            hist_data, histnorm, group_labels, bin_size,
            curve_type, colors, rug_text,
            show_hist, show_curve).make_hist()

        if curve_type == 'normal':
            curve = _Distplot(
                hist_data, histnorm, group_labels, bin_size,
                curve_type, colors, rug_text,
                show_hist, show_curve).make_normal()
        else:
            curve = _Distplot(
                hist_data, histnorm, group_labels, bin_size,
                curve_type, colors, rug_text,
                show_hist, show_curve).make_kde()

        rug = _Distplot(
            hist_data, histnorm, group_labels, bin_size,
            curve_type, colors, rug_text,
            show_hist, show_curve).make_rug()

        data = []
        if show_hist:
            data.append(hist)
        if show_curve:
            data.append(curve)
        if show_rug:
            data.append(rug)
            layout = graph_objs.Layout(
                barmode='overlay',
                hovermode='closest',
                legend=dict(traceorder='reversed'),
                xaxis1=dict(domain=[0.0, 1.0],
                            anchor='y2',
                            zeroline=False),
                yaxis1=dict(domain=[0.35, 1],
                            anchor='free',
                            position=0.0),
                yaxis2=dict(domain=[0, 0.25],
                            anchor='x1',
                            dtick=1,
                            showticklabels=False))
        else:
            layout = graph_objs.Layout(
                barmode='overlay',
                hovermode='closest',
                legend=dict(traceorder='reversed'),
                xaxis1=dict(domain=[0.0, 1.0],
                            anchor='y2',
                            zeroline=False),
                yaxis1=dict(domain=[0., 1],
                            anchor='free',
                            position=0.0))

        data = sum(data, [])
        return graph_objs.Figure(data=data, layout=layout)


    @staticmethod
    def create_dendrogram(X, orientation="bottom", labels=None,
                          colorscale=None):
        """
        BETA function that returns a dendrogram Plotly figure object.

        :param (ndarray) X: Matrix of observations as array of arrays
        :param (str) orientation: 'top', 'right', 'bottom', or 'left'
        :param (list) labels: List of axis category labels(observation labels)
        :param (list) colorscale: Optional colorscale for dendrogram tree
            clusters

        Example 1: Simple bottom oriented dendrogram
        ```
        import plotly.plotly as py
        from plotly.tools import FigureFactory as FF

        import numpy as np

        X = np.random.rand(10,10)
        dendro = FF.create_dendrogram(X)
        plot_url = py.plot(dendro, filename='simple-dendrogram')

        ```

        Example 2: Dendrogram to put on the left of the heatmap
        ```
        import plotly.plotly as py
        from plotly.tools import FigureFactory as FF

        import numpy as np

        X = np.random.rand(5,5)
        names = ['Jack', 'Oxana', 'John', 'Chelsea', 'Mark']
        dendro = FF.create_dendrogram(X, orientation='right', labels=names)
        dendro['layout'].update({'width':700, 'height':500})

        py.iplot(dendro, filename='vertical-dendrogram')
        ```

        Example 3: Dendrogram with Pandas
        ```
        import plotly.plotly as py
        from plotly.tools import FigureFactory as FF

        import numpy as np
        import pandas as pd

        Index= ['A','B','C','D','E','F','G','H','I','J']
        df = pd.DataFrame(abs(np.random.randn(10, 10)), index=Index)
        fig = FF.create_dendrogram(df, labels=Index)
        url = py.plot(fig, filename='pandas-dendrogram')
        ```
        """
        dependencies = (_scipy_imported and _scipy__spatial_imported and
                        _scipy__cluster__hierarchy_imported)

        if dependencies is False:
            raise ImportError("FigureFactory.create_dendrogram requires scipy, \
                                scipy.spatial and scipy.hierarchy")

        s = X.shape
        if len(s) != 2:
            exceptions.PlotlyError("X should be 2-dimensional array.")

        dendrogram = _Dendrogram(X, orientation, labels, colorscale)

        return {'layout': dendrogram.layout,
                'data': dendrogram.data}

    @staticmethod
    def create_annotated_heatmap(z, x=None, y=None, annotation_text=None,
                                 colorscale='RdBu', font_colors=None,
                                 showscale=False, reversescale=False,
                                 **kwargs):
        """
        BETA function that creates annotated heatmaps

        This function adds annotations to each cell of the heatmap.

        :param (list[list]|ndarray) z: z matrix to create heatmap.
        :param (list) x: x axis labels.
        :param (list) y: y axis labels.
        :param (list[list]|ndarray) annotation_text: Text strings for
            annotations. Should have the same dimensions as the z matrix. If no
            text is added, the values of the z matrix are annotated. Default =
            z matrix values.
        :param (list|str) colorscale: heatmap colorscale.
        :param (list) font_colors: List of two color strings: [min_text_color,
            max_text_color] where min_text_color is applied to annotations for
            heatmap values < (max_value - min_value)/2. If font_colors is not
            defined, the colors are defined logically as black or white
            depending on the heatmap's colorscale.
        :param (bool) showscale: Display colorscale. Default = False
        :param kwargs: kwargs passed through plotly.graph_objs.Heatmap.
            These kwargs describe other attributes about the annotated Heatmap
            trace such as the colorscale. For more information on valid kwargs
            call help(plotly.graph_objs.Heatmap)

        Example 1: Simple annotated heatmap with default configuration
        ```
        import plotly.plotly as py
        from plotly.tools import FigureFactory as FF

        z = [[0.300000, 0.00000, 0.65, 0.300000],
             [1, 0.100005, 0.45, 0.4300],
             [0.300000, 0.00000, 0.65, 0.300000],
             [1, 0.100005, 0.45, 0.00000]]

        figure = FF.create_annotated_heatmap(z)
        py.iplot(figure)
        ```
        """
        # TODO: protected until #282
        from plotly.graph_objs import graph_objs

        # Avoiding mutables in the call signature
        font_colors = font_colors if font_colors is not None else []
        FigureFactory._validate_annotated_heatmap(z, x, y, annotation_text)
        annotations = _AnnotatedHeatmap(z, x, y, annotation_text,
                                        colorscale, font_colors, reversescale,
                                        **kwargs).make_annotations()

        if x or y:
            trace = dict(type='heatmap', z=z, x=x, y=y, colorscale=colorscale,
                         showscale=showscale, **kwargs)
            layout = dict(annotations=annotations,
                          xaxis=dict(ticks='', dtick=1, side='top',
                                     gridcolor='rgb(0, 0, 0)'),
                          yaxis=dict(ticks='', dtick=1, ticksuffix='  '))
        else:
            trace = dict(type='heatmap', z=z, colorscale=colorscale,
                         showscale=showscale, **kwargs)
            layout = dict(annotations=annotations,
                          xaxis=dict(ticks='', side='top',
                                     gridcolor='rgb(0, 0, 0)',
                                     showticklabels=False),
                          yaxis=dict(ticks='', ticksuffix='  ',
                                     showticklabels=False))

        data = [trace]

        return graph_objs.Figure(data=data, layout=layout)

    @staticmethod
    def create_table(table_text, colorscale=None, font_colors=None,
                     index=False, index_title='', annotation_offset=.45,
                     height_constant=30, hoverinfo='none', **kwargs):
        """
        BETA function that creates data tables

        :param (pandas.Dataframe | list[list]) text: data for table.
        :param (str|list[list]) colorscale: Colorscale for table where the
            color at value 0 is the header color, .5 is the first table color
            and 1 is the second table color. (Set .5 and 1 to avoid the striped
            table effect). Default=[[0, '#66b2ff'], [.5, '#d9d9d9'],
            [1, '#ffffff']]
        :param (list) font_colors: Color for fonts in table. Can be a single
            color, three colors, or a color for each row in the table.
            Default=['#000000'] (black text for the entire table)
        :param (int) height_constant: Constant multiplied by # of rows to
            create table height. Default=30.
        :param (bool) index: Create (header-colored) index column index from
            Pandas dataframe or list[0] for each list in text. Default=False.
        :param (string) index_title: Title for index column. Default=''.
        :param kwargs: kwargs passed through plotly.graph_objs.Heatmap.
            These kwargs describe other attributes about the annotated Heatmap
            trace such as the colorscale. For more information on valid kwargs
            call help(plotly.graph_objs.Heatmap)

        Example 1: Simple Plotly Table
        ```
        import plotly.plotly as py
        from plotly.tools import FigureFactory as FF

        text = [['Country', 'Year', 'Population'],
                ['US', 2000, 282200000],
                ['Canada', 2000, 27790000],
                ['US', 2010, 309000000],
                ['Canada', 2010, 34000000]]

        table = FF.create_table(text)
        py.iplot(table)
        ```

        Example 2: Table with Custom Coloring
        ```
        import plotly.plotly as py
        from plotly.tools import FigureFactory as FF

        text = [['Country', 'Year', 'Population'],
                ['US', 2000, 282200000],
                ['Canada', 2000, 27790000],
                ['US', 2010, 309000000],
                ['Canada', 2010, 34000000]]

        table = FF.create_table(text,
                              colorscale=[[0, '#000000'],
                                          [.5, '#80beff'],
                                          [1, '#cce5ff']],
                              font_colors=['#ffffff', '#000000',
                                         '#000000'])
        py.iplot(table)
        ```
        Example 3: Simple Plotly Table with Pandas
        ```
        import plotly.plotly as py
        from plotly.tools import FigureFactory as FF

        import pandas as pd

        df = pd.read_csv('http://www.stat.ubc.ca/~jenny/notOcto/STAT545A/examples/gapminder/data/gapminderDataFiveYear.txt', sep='\t')
        df_p = df[0:25]

        table_simple = FF.create_table(df_p)
        py.iplot(table_simple)
        ```
        """
        # TODO: protected until #282
        from plotly.graph_objs import graph_objs

        # Avoiding mutables in the call signature
        colorscale = \
            colorscale if colorscale is not None else [[0, '#00083e'],
                                                       [.5, '#ededee'],
                                                       [1, '#ffffff']]
        font_colors = font_colors if font_colors is not None else ['#ffffff',
                                                                   '#000000',
                                                                   '#000000']

        FigureFactory._validate_table(table_text, font_colors)
        table_matrix = _Table(table_text, colorscale, font_colors, index,
                              index_title, annotation_offset,
                              **kwargs).get_table_matrix()
        annotations = _Table(table_text, colorscale, font_colors, index,
                             index_title, annotation_offset,
                             **kwargs).make_table_annotations()

        trace = dict(type='heatmap', z=table_matrix, opacity=.75,
                     colorscale=colorscale, showscale=False,
                     hoverinfo=hoverinfo, **kwargs)

        data = [trace]
        layout = dict(annotations=annotations,
                      height=len(table_matrix)*height_constant + 50,
                      margin=dict(t=0, b=0, r=0, l=0),
                      yaxis=dict(autorange='reversed', zeroline=False,
                                 gridwidth=2, ticks='', dtick=1, tick0=.5,
                                 showticklabels=False),
                      xaxis=dict(zeroline=False, gridwidth=2, ticks='',
                                 dtick=1, tick0=-0.5, showticklabels=False))
        return graph_objs.Figure(data=data, layout=layout)


class _Quiver(FigureFactory):
    """
    Refer to FigureFactory.create_quiver() for docstring
    """
    def __init__(self, x, y, u, v,
                 scale, arrow_scale, angle, **kwargs):
        try:
            x = FigureFactory._flatten(x)
        except exceptions.PlotlyError:
            pass

        try:
            y = FigureFactory._flatten(y)
        except exceptions.PlotlyError:
            pass

        try:
            u = FigureFactory._flatten(u)
        except exceptions.PlotlyError:
            pass

        try:
            v = FigureFactory._flatten(v)
        except exceptions.PlotlyError:
            pass

        self.x = x
        self.y = y
        self.u = u
        self.v = v
        self.scale = scale
        self.arrow_scale = arrow_scale
        self.angle = angle
        self.end_x = []
        self.end_y = []
        self.scale_uv()
        barb_x, barb_y = self.get_barbs()
        arrow_x, arrow_y = self.get_quiver_arrows()

    def scale_uv(self):
        """
        Scales u and v to avoid overlap of the arrows.

        u and v are added to x and y to get the
        endpoints of the arrows so a smaller scale value will
        result in less overlap of arrows.
        """
        self.u = [i * self.scale for i in self.u]
        self.v = [i * self.scale for i in self.v]

    def get_barbs(self):
        """
        Creates x and y startpoint and endpoint pairs

        After finding the endpoint of each barb this zips startpoint and
        endpoint pairs to create 2 lists: x_values for barbs and y values
        for barbs

        :rtype: (list, list) barb_x, barb_y: list of startpoint and endpoint
            x_value pairs separated by a None to create the barb of the arrow,
            and list of startpoint and endpoint y_value pairs separated by a
            None to create the barb of the arrow.
        """
        self.end_x = [i + j for i, j in zip(self.x, self.u)]
        self.end_y = [i + j for i, j in zip(self.y, self.v)]
        empty = [None] * len(self.x)
        barb_x = FigureFactory._flatten(zip(self.x, self.end_x, empty))
        barb_y = FigureFactory._flatten(zip(self.y, self.end_y, empty))
        return barb_x, barb_y

    def get_quiver_arrows(self):
        """
        Creates lists of x and y values to plot the arrows

        Gets length of each barb then calculates the length of each side of
        the arrow. Gets angle of barb and applies angle to each side of the
        arrowhead. Next uses arrow_scale to scale the length of arrowhead and
        creates x and y values for arrowhead point1 and point2. Finally x and y
        values for point1, endpoint and point2s for each arrowhead are
        separated by a None and zipped to create lists of x and y values for
        the arrows.

        :rtype: (list, list) arrow_x, arrow_y: list of point1, endpoint, point2
            x_values separated by a None to create the arrowhead and list of
            point1, endpoint, point2 y_values separated by a None to create
            the barb of the arrow.
        """
        dif_x = [i - j for i, j in zip(self.end_x, self.x)]
        dif_y = [i - j for i, j in zip(self.end_y, self.y)]

        # Get barb lengths(default arrow length = 30% barb length)
        barb_len = [None] * len(self.x)
        for index in range(len(barb_len)):
            barb_len[index] = math.hypot(dif_x[index], dif_y[index])

        # Make arrow lengths
        arrow_len = [None] * len(self.x)
        arrow_len = [i * self.arrow_scale for i in barb_len]

        # Get barb angles
        barb_ang = [None] * len(self.x)
        for index in range(len(barb_ang)):
            barb_ang[index] = math.atan2(dif_y[index], dif_x[index])

        # Set angles to create arrow
        ang1 = [i + self.angle for i in barb_ang]
        ang2 = [i - self.angle for i in barb_ang]

        cos_ang1 = [None] * len(ang1)
        for index in range(len(ang1)):
            cos_ang1[index] = math.cos(ang1[index])
        seg1_x = [i * j for i, j in zip(arrow_len, cos_ang1)]

        sin_ang1 = [None] * len(ang1)
        for index in range(len(ang1)):
            sin_ang1[index] = math.sin(ang1[index])
        seg1_y = [i * j for i, j in zip(arrow_len, sin_ang1)]

        cos_ang2 = [None] * len(ang2)
        for index in range(len(ang2)):
            cos_ang2[index] = math.cos(ang2[index])
        seg2_x = [i * j for i, j in zip(arrow_len, cos_ang2)]

        sin_ang2 = [None] * len(ang2)
        for index in range(len(ang2)):
            sin_ang2[index] = math.sin(ang2[index])
        seg2_y = [i * j for i, j in zip(arrow_len, sin_ang2)]

        # Set coordinates to create arrow
        for index in range(len(self.end_x)):
            point1_x = [i - j for i, j in zip(self.end_x, seg1_x)]
            point1_y = [i - j for i, j in zip(self.end_y, seg1_y)]
            point2_x = [i - j for i, j in zip(self.end_x, seg2_x)]
            point2_y = [i - j for i, j in zip(self.end_y, seg2_y)]

        # Combine lists to create arrow
        empty = [None] * len(self.end_x)
        arrow_x = FigureFactory._flatten(zip(point1_x, self.end_x,
                                             point2_x, empty))
        arrow_y = FigureFactory._flatten(zip(point1_y, self.end_y,
                                             point2_y, empty))
        return arrow_x, arrow_y


class _Streamline(FigureFactory):
    """
    Refer to FigureFactory.create_streamline() for docstring
    """
    def __init__(self, x, y, u, v,
                 density, angle,
                 arrow_scale, **kwargs):
        self.x = np.array(x)
        self.y = np.array(y)
        self.u = np.array(u)
        self.v = np.array(v)
        self.angle = angle
        self.arrow_scale = arrow_scale
        self.density = int(30 * density)  # Scale similarly to other functions
        self.delta_x = self.x[1] - self.x[0]
        self.delta_y = self.y[1] - self.y[0]
        self.val_x = self.x
        self.val_y = self.y

        # Set up spacing
        self.blank = np.zeros((self.density, self.density))
        self.spacing_x = len(self.x) / float(self.density - 1)
        self.spacing_y = len(self.y) / float(self.density - 1)
        self.trajectories = []

        # Rescale speed onto axes-coordinates
        self.u = self.u / (self.x[-1] - self.x[0])
        self.v = self.v / (self.y[-1] - self.y[0])
        self.speed = np.sqrt(self.u ** 2 + self.v ** 2)

        # Rescale u and v for integrations.
        self.u *= len(self.x)
        self.v *= len(self.y)
        self.st_x = []
        self.st_y = []
        self.get_streamlines()
        streamline_x, streamline_y = self.sum_streamlines()
        arrows_x, arrows_y = self.get_streamline_arrows()

    def blank_pos(self, xi, yi):
        """
        Set up positions for trajectories to be used with rk4 function.
        """
        return (int((xi / self.spacing_x) + 0.5),
                int((yi / self.spacing_y) + 0.5))

    def value_at(self, a, xi, yi):
        """
        Set up for RK4 function, based on Bokeh's streamline code
        """
        if isinstance(xi, np.ndarray):
            self.x = xi.astype(np.int)
            self.y = yi.astype(np.int)
        else:
            self.val_x = np.int(xi)
            self.val_y = np.int(yi)
        a00 = a[self.val_y, self.val_x]
        a01 = a[self.val_y, self.val_x + 1]
        a10 = a[self.val_y + 1, self.val_x]
        a11 = a[self.val_y + 1, self.val_x + 1]
        xt = xi - self.val_x
        yt = yi - self.val_y
        a0 = a00 * (1 - xt) + a01 * xt
        a1 = a10 * (1 - xt) + a11 * xt
        return a0 * (1 - yt) + a1 * yt

    def rk4_integrate(self, x0, y0):
        """
        RK4 forward and back trajectories from the initial conditions.

        Adapted from Bokeh's streamline -uses Runge-Kutta method to fill
        x and y trajectories then checks length of traj (s in units of axes)
        """
        def f(xi, yi):
            dt_ds = 1. / self.value_at(self.speed, xi, yi)
            ui = self.value_at(self.u, xi, yi)
            vi = self.value_at(self.v, xi, yi)
            return ui * dt_ds, vi * dt_ds

        def g(xi, yi):
            dt_ds = 1. / self.value_at(self.speed, xi, yi)
            ui = self.value_at(self.u, xi, yi)
            vi = self.value_at(self.v, xi, yi)
            return -ui * dt_ds, -vi * dt_ds

        check = lambda xi, yi: (0 <= xi < len(self.x) - 1 and
                                0 <= yi < len(self.y) - 1)
        xb_changes = []
        yb_changes = []

        def rk4(x0, y0, f):
            ds = 0.01
            stotal = 0
            xi = x0
            yi = y0
            xb, yb = self.blank_pos(xi, yi)
            xf_traj = []
            yf_traj = []
            while check(xi, yi):
                xf_traj.append(xi)
                yf_traj.append(yi)
                try:
                    k1x, k1y = f(xi, yi)
                    k2x, k2y = f(xi + .5 * ds * k1x, yi + .5 * ds * k1y)
                    k3x, k3y = f(xi + .5 * ds * k2x, yi + .5 * ds * k2y)
                    k4x, k4y = f(xi + ds * k3x, yi + ds * k3y)
                except IndexError:
                    break
                xi += ds * (k1x + 2 * k2x + 2 * k3x + k4x) / 6.
                yi += ds * (k1y + 2 * k2y + 2 * k3y + k4y) / 6.
                if not check(xi, yi):
                    break
                stotal += ds
                new_xb, new_yb = self.blank_pos(xi, yi)
                if new_xb != xb or new_yb != yb:
                    if self.blank[new_yb, new_xb] == 0:
                        self.blank[new_yb, new_xb] = 1
                        xb_changes.append(new_xb)
                        yb_changes.append(new_yb)
                        xb = new_xb
                        yb = new_yb
                    else:
                        break
                if stotal > 2:
                    break
            return stotal, xf_traj, yf_traj

        sf, xf_traj, yf_traj = rk4(x0, y0, f)
        sb, xb_traj, yb_traj = rk4(x0, y0, g)
        stotal = sf + sb
        x_traj = xb_traj[::-1] + xf_traj[1:]
        y_traj = yb_traj[::-1] + yf_traj[1:]

        if len(x_traj) < 1:
            return None
        if stotal > .2:
            initxb, inityb = self.blank_pos(x0, y0)
            self.blank[inityb, initxb] = 1
            return x_traj, y_traj
        else:
            for xb, yb in zip(xb_changes, yb_changes):
                self.blank[yb, xb] = 0
            return None

    def traj(self, xb, yb):
        """
        Integrate trajectories

        :param (int) xb: results of passing xi through self.blank_pos
        :param (int) xy: results of passing yi through self.blank_pos

        Calculate each trajectory based on rk4 integrate method.
        """

        if xb < 0 or xb >= self.density or yb < 0 or yb >= self.density:
            return
        if self.blank[yb, xb] == 0:
            t = self.rk4_integrate(xb * self.spacing_x, yb * self.spacing_y)
            if t is not None:
                self.trajectories.append(t)

    def get_streamlines(self):
        """
        Get streamlines by building trajectory set.
        """
        for indent in range(self.density // 2):
            for xi in range(self.density - 2 * indent):
                self.traj(xi + indent, indent)
                self.traj(xi + indent, self.density - 1 - indent)
                self.traj(indent, xi + indent)
                self.traj(self.density - 1 - indent, xi + indent)

        self.st_x = [np.array(t[0]) * self.delta_x + self.x[0] for t in
                     self.trajectories]
        self.st_y = [np.array(t[1]) * self.delta_y + self.y[0] for t in
                     self.trajectories]

        for index in range(len(self.st_x)):
            self.st_x[index] = self.st_x[index].tolist()
            self.st_x[index].append(np.nan)

        for index in range(len(self.st_y)):
            self.st_y[index] = self.st_y[index].tolist()
            self.st_y[index].append(np.nan)

    def get_streamline_arrows(self):
        """
        Makes an arrow for each streamline.

        Gets angle of streamline at 1/3 mark and creates arrow coordinates
        based off of user defined angle and arrow_scale.

        :param (array) st_x: x-values for all streamlines
        :param (array) st_y: y-values for all streamlines
        :param (angle in radians) angle: angle of arrowhead. Default = pi/9
        :param (float in [0,1]) arrow_scale: value to scale length of arrowhead
            Default = .09
        :rtype (list, list) arrows_x: x-values to create arrowhead and
            arrows_y: y-values to create arrowhead
        """
        arrow_end_x = np.empty((len(self.st_x)))
        arrow_end_y = np.empty((len(self.st_y)))
        arrow_start_x = np.empty((len(self.st_x)))
        arrow_start_y = np.empty((len(self.st_y)))
        for index in range(len(self.st_x)):
            arrow_end_x[index] = (self.st_x[index]
                                  [int(len(self.st_x[index]) / 3)])
            arrow_start_x[index] = (self.st_x[index]
                                    [(int(len(self.st_x[index]) / 3)) - 1])
            arrow_end_y[index] = (self.st_y[index]
                                  [int(len(self.st_y[index]) / 3)])
            arrow_start_y[index] = (self.st_y[index]
                                    [(int(len(self.st_y[index]) / 3)) - 1])

        dif_x = arrow_end_x - arrow_start_x
        dif_y = arrow_end_y - arrow_start_y

        streamline_ang = np.arctan(dif_y / dif_x)

        ang1 = streamline_ang + (self.angle)
        ang2 = streamline_ang - (self.angle)

        seg1_x = np.cos(ang1) * self.arrow_scale
        seg1_y = np.sin(ang1) * self.arrow_scale
        seg2_x = np.cos(ang2) * self.arrow_scale
        seg2_y = np.sin(ang2) * self.arrow_scale

        point1_x = np.empty((len(dif_x)))
        point1_y = np.empty((len(dif_y)))
        point2_x = np.empty((len(dif_x)))
        point2_y = np.empty((len(dif_y)))

        for index in range(len(dif_x)):
            if dif_x[index] >= 0:
                point1_x[index] = arrow_end_x[index] - seg1_x[index]
                point1_y[index] = arrow_end_y[index] - seg1_y[index]
                point2_x[index] = arrow_end_x[index] - seg2_x[index]
                point2_y[index] = arrow_end_y[index] - seg2_y[index]
            else:
                point1_x[index] = arrow_end_x[index] + seg1_x[index]
                point1_y[index] = arrow_end_y[index] + seg1_y[index]
                point2_x[index] = arrow_end_x[index] + seg2_x[index]
                point2_y[index] = arrow_end_y[index] + seg2_y[index]

        space = np.empty((len(point1_x)))
        space[:] = np.nan

        # Combine arrays into matrix
        arrows_x = np.matrix([point1_x, arrow_end_x, point2_x, space])
        arrows_x = np.array(arrows_x)
        arrows_x = arrows_x.flatten('F')
        arrows_x = arrows_x.tolist()

        # Combine arrays into matrix
        arrows_y = np.matrix([point1_y, arrow_end_y, point2_y, space])
        arrows_y = np.array(arrows_y)
        arrows_y = arrows_y.flatten('F')
        arrows_y = arrows_y.tolist()

        return arrows_x, arrows_y

    def sum_streamlines(self):
        """
        Makes all streamlines readable as a single trace.

        :rtype (list, list): streamline_x: all x values for each streamline
            combined into single list and streamline_y: all y values for each
            streamline combined into single list
        """
        streamline_x = sum(self.st_x, [])
        streamline_y = sum(self.st_y, [])
        return streamline_x, streamline_y


class _OHLC(FigureFactory):
    """
    Refer to FigureFactory.create_ohlc_increase() for docstring.
    """
    def __init__(self, open, high, low, close, dates, **kwargs):
        self.open = open
        self.high = high
        self.low = low
        self.close = close
        self.empty = [None] * len(open)
        self.dates = dates

        self.all_x = []
        self.all_y = []
        self.increase_x = []
        self.increase_y = []
        self.decrease_x = []
        self.decrease_y = []
        self.get_all_xy()
        self.separate_increase_decrease()

    def get_all_xy(self):
        """
        Zip data to create OHLC shape

        OHLC shape: low to high vertical bar with
        horizontal branches for open and close values.
        If dates were added, the smallest date difference is calculated and
        multiplied by .2 to get the length of the open and close branches.
        If no date data was provided, the x-axis is a list of integers and the
        length of the open and close branches is .2.
        """
        self.all_y = list(zip(self.open, self.open, self.high,
                              self.low, self.close, self.close, self.empty))
        if self.dates is not None:
            date_dif = []
            for i in range(len(self.dates) - 1):
                date_dif.append(self.dates[i + 1] - self.dates[i])
            date_dif_min = (min(date_dif)) / 5
            self.all_x = [[x - date_dif_min, x, x, x, x, x +
                           date_dif_min, None] for x in self.dates]
        else:
            self.all_x = [[x - .2, x, x, x, x, x + .2, None]
                          for x in range(len(self.open))]

    def separate_increase_decrease(self):
        """
        Separate data into two groups: increase and decrease

        (1) Increase, where close > open and
        (2) Decrease, where close <= open
        """
        for index in range(len(self.open)):
            if self.close[index] is None:
                pass
            elif self.close[index] > self.open[index]:
                self.increase_x.append(self.all_x[index])
                self.increase_y.append(self.all_y[index])
            else:
                self.decrease_x.append(self.all_x[index])
                self.decrease_y.append(self.all_y[index])

    def get_increase(self):
        """
        Flatten increase data and get increase text

        :rtype (list, list, list): flat_increase_x: x-values for the increasing
            trace, flat_increase_y: y=values for the increasing trace and
            text_increase: hovertext for the increasing trace
        """
        flat_increase_x = FigureFactory._flatten(self.increase_x)
        flat_increase_y = FigureFactory._flatten(self.increase_y)
        text_increase = (("Open", "Open", "High",
                          "Low", "Close", "Close", '')
                         * (len(self.increase_x)))

        return flat_increase_x, flat_increase_y, text_increase

    def get_decrease(self):
        """
        Flatten decrease data and get decrease text

        :rtype (list, list, list): flat_decrease_x: x-values for the decreasing
            trace, flat_decrease_y: y=values for the decreasing trace and
            text_decrease: hovertext for the decreasing trace
        """
        flat_decrease_x = FigureFactory._flatten(self.decrease_x)
        flat_decrease_y = FigureFactory._flatten(self.decrease_y)
        text_decrease = (("Open", "Open", "High",
                          "Low", "Close", "Close", '')
                         * (len(self.decrease_x)))

        return flat_decrease_x, flat_decrease_y, text_decrease


class _Candlestick(FigureFactory):
    """
    Refer to FigureFactory.create_candlestick() for docstring.
    """
    def __init__(self, open, high, low, close, dates, **kwargs):
        self.open = open
        self.high = high
        self.low = low
        self.close = close
        if dates is not None:
            self.x = dates
        else:
            self.x = [x for x in range(len(self.open))]
        self.get_candle_increase()

    def get_candle_increase(self):
        """
        Separate increasing data from decreasing data.

        The data is increasing when close value > open value
        and decreasing when the close value <= open value.
        """
        increase_y = []
        increase_x = []
        for index in range(len(self.open)):
            if self.close[index] > self.open[index]:
                increase_y.append(self.low[index])
                increase_y.append(self.open[index])
                increase_y.append(self.close[index])
                increase_y.append(self.close[index])
                increase_y.append(self.close[index])
                increase_y.append(self.high[index])
                increase_x.append(self.x[index])

        increase_x = [[x, x, x, x, x, x] for x in increase_x]
        increase_x = FigureFactory._flatten(increase_x)

        return increase_x, increase_y

    def get_candle_decrease(self):
        """
        Separate increasing data from decreasing data.

        The data is increasing when close value > open value
        and decreasing when the close value <= open value.
        """
        decrease_y = []
        decrease_x = []
        for index in range(len(self.open)):
            if self.close[index] <= self.open[index]:
                decrease_y.append(self.low[index])
                decrease_y.append(self.open[index])
                decrease_y.append(self.close[index])
                decrease_y.append(self.close[index])
                decrease_y.append(self.close[index])
                decrease_y.append(self.high[index])
                decrease_x.append(self.x[index])

        decrease_x = [[x, x, x, x, x, x] for x in decrease_x]
        decrease_x = FigureFactory._flatten(decrease_x)

        return decrease_x, decrease_y


class _Distplot(FigureFactory):
    """
    Refer to TraceFactory.create_distplot() for docstring
    """
    def __init__(self, hist_data, histnorm, group_labels,
                 bin_size, curve_type, colors,
                 rug_text, show_hist, show_curve):
        self.hist_data = hist_data
        self.histnorm = histnorm
        self.group_labels = group_labels
        self.bin_size = bin_size
        self.show_hist = show_hist
        self.show_curve = show_curve
        self.trace_number = len(hist_data)
        if rug_text:
            self.rug_text = rug_text
        else:
            self.rug_text = [None] * self.trace_number

        self.start = []
        self.end = []
        if colors:
            self.colors = colors
        else:
            self.colors = [
                "rgb(31, 119, 180)", "rgb(255, 127, 14)",
                "rgb(44, 160, 44)", "rgb(214, 39, 40)",
                "rgb(148, 103, 189)", "rgb(140, 86, 75)",
                "rgb(227, 119, 194)", "rgb(127, 127, 127)",
                "rgb(188, 189, 34)", "rgb(23, 190, 207)"]
        self.curve_x = [None] * self.trace_number
        self.curve_y = [None] * self.trace_number

        for trace in self.hist_data:
            self.start.append(min(trace) * 1.)
            self.end.append(max(trace) * 1.)

    def make_hist(self):
        """
        Makes the histogram(s) for FigureFactory.create_distplot().

        :rtype (list) hist: list of histogram representations
        """
        hist = [None] * self.trace_number

        for index in range(self.trace_number):
            hist[index] = dict(type='histogram',
                               x=self.hist_data[index],
                               xaxis='x1',
                               yaxis='y1',
                               histnorm=self.histnorm,
                               name=self.group_labels[index],
                               legendgroup=self.group_labels[index],
                               marker=dict(color=self.colors[index]),
                               autobinx=False,
                               xbins=dict(start=self.start[index],
                                          end=self.end[index],
                                          size=self.bin_size[index]),
                               opacity=.7)
        return hist

    def make_kde(self):
        """
        Makes the kernel density estimation(s) for create_distplot().

        This is called when curve_type = 'kde' in create_distplot().

        :rtype (list) curve: list of kde representations
        """
        curve = [None] * self.trace_number
        for index in range(self.trace_number):
            self.curve_x[index] = [self.start[index] +
                                   x * (self.end[index] - self.start[index])
                                   / 500 for x in range(500)]
            self.curve_y[index] = (scipy.stats.gaussian_kde
                                   (self.hist_data[index])
                                   (self.curve_x[index]))

            if self.histnorm == ALTERNATIVE_HISTNORM:
                self.curve_y[index] *= self.bin_size[index]

        for index in range(self.trace_number):
            curve[index] = dict(type='scatter',
                                x=self.curve_x[index],
                                y=self.curve_y[index],
                                xaxis='x1',
                                yaxis='y1',
                                mode='lines',
                                name=self.group_labels[index],
                                legendgroup=self.group_labels[index],
                                showlegend=False if self.show_hist else True,
                                marker=dict(color=self.colors[index]))
        return curve

    def make_normal(self):
        """
        Makes the normal curve(s) for create_distplot().

        This is called when curve_type = 'normal' in create_distplot().

        :rtype (list) curve: list of normal curve representations
        """
        curve = [None] * self.trace_number
        mean = [None] * self.trace_number
        sd = [None] * self.trace_number

        for index in range(self.trace_number):
            mean[index], sd[index] = (scipy.stats.norm.fit
                                      (self.hist_data[index]))
            self.curve_x[index] = [self.start[index] +
                                   x * (self.end[index] - self.start[index])
                                   / 500 for x in range(500)]
            self.curve_y[index] = scipy.stats.norm.pdf(
                self.curve_x[index], loc=mean[index], scale=sd[index])

            if self.histnorm == ALTERNATIVE_HISTNORM:
                self.curve_y[index] *= self.bin_size[index]

        for index in range(self.trace_number):
            curve[index] = dict(type='scatter',
                                x=self.curve_x[index],
                                y=self.curve_y[index],
                                xaxis='x1',
                                yaxis='y1',
                                mode='lines',
                                name=self.group_labels[index],
                                legendgroup=self.group_labels[index],
                                showlegend=False if self.show_hist else True,
                                marker=dict(color=self.colors[index]))
        return curve

    def make_rug(self):
        """
        Makes the rug plot(s) for create_distplot().

        :rtype (list) rug: list of rug plot representations
        """
        rug = [None] * self.trace_number
        for index in range(self.trace_number):

            rug[index] = dict(type='scatter',
                              x=self.hist_data[index],
                              y=([self.group_labels[index]] *
                                 len(self.hist_data[index])),
                              xaxis='x1',
                              yaxis='y2',
                              mode='markers',
                              name=self.group_labels[index],
                              legendgroup=self.group_labels[index],
                              showlegend=(False if self.show_hist or
                                          self.show_curve else True),
                              text=self.rug_text[index],
                              marker=dict(color=self.colors[index],
                                          symbol='line-ns-open'))
        return rug


class _Dendrogram(FigureFactory):
    """Refer to FigureFactory.create_dendrogram() for docstring."""

    def __init__(self, X, orientation='bottom', labels=None, colorscale=None,
                 width="100%", height="100%", xaxis='xaxis', yaxis='yaxis'):
        # TODO: protected until #282
        from plotly.graph_objs import graph_objs
        self.orientation = orientation
        self.labels = labels
        self.xaxis = xaxis
        self.yaxis = yaxis
        self.data = []
        self.leaves = []
        self.sign = {self.xaxis: 1, self.yaxis: 1}
        self.layout = {self.xaxis: {}, self.yaxis: {}}

        if self.orientation in ['left', 'bottom']:
            self.sign[self.xaxis] = 1
        else:
            self.sign[self.xaxis] = -1

        if self.orientation in ['right', 'bottom']:
            self.sign[self.yaxis] = 1
        else:
            self.sign[self.yaxis] = -1

        (dd_traces, xvals, yvals,
            ordered_labels, leaves) = self.get_dendrogram_traces(X, colorscale)

        self.labels = ordered_labels
        self.leaves = leaves
        yvals_flat = yvals.flatten()
        xvals_flat = xvals.flatten()

        self.zero_vals = []

        for i in range(len(yvals_flat)):
            if yvals_flat[i] == 0.0 and xvals_flat[i] not in self.zero_vals:
                self.zero_vals.append(xvals_flat[i])

        self.zero_vals.sort()

        self.layout = self.set_figure_layout(width, height)
        self.data = graph_objs.Data(dd_traces)

    def get_color_dict(self, colorscale):
        """
        Returns colorscale used for dendrogram tree clusters.

        :param (list) colorscale: Colors to use for the plot in rgb format.
        :rtype (dict): A dict of default colors mapped to the user colorscale.

        """

        # These are the color codes returned for dendrograms
        # We're replacing them with nicer colors
        d = {'r': 'red',
             'g': 'green',
             'b': 'blue',
             'c': 'cyan',
             'm': 'magenta',
             'y': 'yellow',
             'k': 'black',
             'w': 'white'}
        default_colors = OrderedDict(sorted(d.items(), key=lambda t: t[0]))

        if colorscale is None:
            colorscale = [
                'rgb(0,116,217)',  # blue
                'rgb(35,205,205)',  # cyan
                'rgb(61,153,112)',  # green
                'rgb(40,35,35)',  # black
                'rgb(133,20,75)',  # magenta
                'rgb(255,65,54)',  # red
                'rgb(255,255,255)',  # white
                'rgb(255,220,0)']  # yellow

        for i in range(len(default_colors.keys())):
            k = list(default_colors.keys())[i]  # PY3 won't index keys
            if i < len(colorscale):
                default_colors[k] = colorscale[i]

        return default_colors

    def set_axis_layout(self, axis_key):
        """
        Sets and returns default axis object for dendrogram figure.

        :param (str) axis_key: E.g., 'xaxis', 'xaxis1', 'yaxis', yaxis1', etc.
        :rtype (dict): An axis_key dictionary with set parameters.

        """
        axis_defaults = {
                'type': 'linear',
                'ticks': 'outside',
                'mirror': 'allticks',
                'rangemode': 'tozero',
                'showticklabels': True,
                'zeroline': False,
                'showgrid': False,
                'showline': True,
            }

        if len(self.labels) != 0:
            axis_key_labels = self.xaxis
            if self.orientation in ['left', 'right']:
                axis_key_labels = self.yaxis
            if axis_key_labels not in self.layout:
                self.layout[axis_key_labels] = {}
            self.layout[axis_key_labels]['tickvals'] = \
                [zv*self.sign[axis_key] for zv in self.zero_vals]
            self.layout[axis_key_labels]['ticktext'] = self.labels
            self.layout[axis_key_labels]['tickmode'] = 'array'

        self.layout[axis_key].update(axis_defaults)

        return self.layout[axis_key]

    def set_figure_layout(self, width, height):
        """
        Sets and returns default layout object for dendrogram figure.

        """
        self.layout.update({
            'showlegend': False,
            'autosize': False,
            'hovermode': 'closest',
            'width': width,
            'height': height
        })

        self.set_axis_layout(self.xaxis)
        self.set_axis_layout(self.yaxis)

        return self.layout

    def get_dendrogram_traces(self, X, colorscale):
        """
        Calculates all the elements needed for plotting a dendrogram.

        :param (ndarray) X: Matrix of observations as array of arrays
        :param (list) colorscale: Color scale for dendrogram tree clusters
        :rtype (tuple): Contains all the traces in the following order:
            (a) trace_list: List of Plotly trace objects for dendrogram tree
            (b) icoord: All X points of the dendrogram tree as array of arrays
                with length 4
            (c) dcoord: All Y points of the dendrogram tree as array of arrays
                with length 4
            (d) ordered_labels: leaf labels in the order they are going to
                appear on the plot
            (e) P['leaves']: left-to-right traversal of the leaves

        """
        # TODO: protected until #282
        from plotly.graph_objs import graph_objs
        d = scs.distance.pdist(X)
        Z = sch.linkage(d, method='complete')
        P = sch.dendrogram(Z, orientation=self.orientation,
                           labels=self.labels, no_plot=True)

        icoord = scp.array(P['icoord'])
        dcoord = scp.array(P['dcoord'])
        ordered_labels = scp.array(P['ivl'])
        color_list = scp.array(P['color_list'])
        colors = self.get_color_dict(colorscale)

        trace_list = []

        for i in range(len(icoord)):
            # xs and ys are arrays of 4 points that make up the '∩' shapes
            # of the dendrogram tree
            if self.orientation in ['top', 'bottom']:
                xs = icoord[i]
            else:
                xs = dcoord[i]

            if self.orientation in ['top', 'bottom']:
                ys = dcoord[i]
            else:
                ys = icoord[i]
            color_key = color_list[i]
            trace = graph_objs.Scatter(
                x=np.multiply(self.sign[self.xaxis], xs),
                y=np.multiply(self.sign[self.yaxis], ys),
                mode='lines',
                marker=graph_objs.Marker(color=colors[color_key])
            )

            try:
                x_index = int(self.xaxis[-1])
            except ValueError:
                x_index = ''

            try:
                y_index = int(self.yaxis[-1])
            except ValueError:
                y_index = ''

            trace['xaxis'] = 'x' + x_index
            trace['yaxis'] = 'y' + y_index

            trace_list.append(trace)

        return trace_list, icoord, dcoord, ordered_labels, P['leaves']


class _AnnotatedHeatmap(FigureFactory):
    """
    Refer to TraceFactory.create_annotated_heatmap() for docstring
    """
    def __init__(self, z, x, y, annotation_text, colorscale,
                 font_colors, reversescale, **kwargs):
        from plotly.graph_objs import graph_objs

        self.z = z
        if x:
            self.x = x
        else:
            self.x = range(len(z[0]))
        if y:
            self.y = y
        else:
            self.y = range(len(z))
        if annotation_text is not None:
            self.annotation_text = annotation_text
        else:
            self.annotation_text = self.z
        self.colorscale = colorscale
        self.reversescale = reversescale
        self.font_colors = font_colors

    def get_text_color(self):
        """
        Get font color for annotations.

        The annotated heatmap can feature two text colors: min_text_color and
        max_text_color. The min_text_color is applied to annotations for
        heatmap values < (max_value - min_value)/2. The user can define these
        two colors. Otherwise the colors are defined logically as black or
        white depending on the heatmap's colorscale.

        :rtype (string, string) min_text_color, max_text_color: text
            color for annotations for heatmap values <
            (max_value - min_value)/2 and text color for annotations for
            heatmap values >= (max_value - min_value)/2
        """
        # Plotly colorscales ranging from a lighter shade to a darker shade
        colorscales = ['Greys', 'Greens', 'Blues',
                       'YIGnBu', 'YIOrRd', 'RdBu',
                       'Picnic', 'Jet', 'Hot', 'Blackbody',
                       'Earth', 'Electric', 'Viridis']
        # Plotly colorscales ranging from a darker shade to a lighter shade
        colorscales_reverse = ['Reds']
        if self.font_colors:
            min_text_color = self.font_colors[0]
            max_text_color = self.font_colors[-1]
        elif self.colorscale in colorscales and self.reversescale:
            min_text_color = '#000000'
            max_text_color = '#FFFFFF'
        elif self.colorscale in colorscales:
            min_text_color = '#FFFFFF'
            max_text_color = '#000000'
        elif self.colorscale in colorscales_reverse and self.reversescale:
            min_text_color = '#FFFFFF'
            max_text_color = '#000000'
        elif self.colorscale in colorscales_reverse:
            min_text_color = '#000000'
            max_text_color = '#FFFFFF'
        elif isinstance(self.colorscale, list):
            if 'rgb' in self.colorscale[0][1]:
                min_col = map(int,
                              self.colorscale[0][1].strip('rgb()').split(','))
                max_col = map(int,
                              self.colorscale[-1][1].strip('rgb()').split(','))
            elif '#' in self.colorscale[0][1]:
                    min_col = FigureFactory._hex_to_rgb(self.colorscale[0][1])
                    max_col = FigureFactory._hex_to_rgb(self.colorscale[-1][1])
            else:
                min_col = [255, 255, 255]
                max_col = [255, 255, 255]

            if (min_col[0]*0.299 + min_col[1]*0.587 + min_col[2]*0.114) > 186:
                min_text_color = '#000000'
            else:
                min_text_color = '#FFFFFF'
            if (max_col[0]*0.299 + max_col[1]*0.587 + max_col[2]*0.114) > 186:
                max_text_color = '#000000'
            else:
                max_text_color = '#FFFFFF'
        else:
            min_text_color = '#000000'
            max_text_color = '#000000'
        return min_text_color, max_text_color

    def get_z_mid(self):
        """
        Get the mid value of z matrix

        :rtype (float) z_avg: average val from z matrix
        """
        if _numpy_imported and isinstance(self.z, np.ndarray):
            z_min = np.amin(self.z)
            z_max = np.amax(self.z)
        else:
            z_min = min(min(self.z))
            z_max = max(max(self.z))
        z_mid = (z_max+z_min) / 2
        return z_mid

    def make_annotations(self):
        """
        Get annotations for each cell of the heatmap with graph_objs.Annotation

        :rtype (list[dict]) annotations: list of annotations for each cell of
            the heatmap
        """
        from plotly.graph_objs import graph_objs
        min_text_color, max_text_color = _AnnotatedHeatmap.get_text_color(self)
        z_mid = _AnnotatedHeatmap.get_z_mid(self)
        annotations = []
        for n, row in enumerate(self.z):
            for m, val in enumerate(row):
                font_color = min_text_color if val < z_mid else max_text_color
                annotations.append(
                    graph_objs.Annotation(
                        text=str(self.annotation_text[n][m]),
                        x=self.x[m],
                        y=self.y[n],
                        xref='x1',
                        yref='y1',
                        font=dict(color=font_color),
                        showarrow=False))
        return annotations


class _Table(FigureFactory):
    """
    Refer to TraceFactory.create_table() for docstring
    """
    def __init__(self, table_text, colorscale, font_colors, index,
                 index_title, annotation_offset, **kwargs):
        from plotly.graph_objs import graph_objs
        if _pandas_imported and isinstance(table_text, pd.DataFrame):
            headers = table_text.columns.tolist()
            table_text_index = table_text.index.tolist()
            table_text = table_text.values.tolist()
            table_text.insert(0, headers)
            if index:
                table_text_index.insert(0, index_title)
                for i in range(len(table_text)):
                    table_text[i].insert(0, table_text_index[i])
        self.table_text = table_text
        self.colorscale = colorscale
        self.font_colors = font_colors
        self.index = index
        self.annotation_offset = annotation_offset
        self.x = range(len(table_text[0]))
        self.y = range(len(table_text))

    def get_table_matrix(self):
        """
        Create z matrix to make heatmap with striped table coloring

        :rtype (list[list]) table_matrix: z matrix to make heatmap with striped
            table coloring.
        """
        header = [0] * len(self.table_text[0])
        odd_row = [.5] * len(self.table_text[0])
        even_row = [1] * len(self.table_text[0])
        table_matrix = [None] * len(self.table_text)
        table_matrix[0] = header
        for i in range(1, len(self.table_text), 2):
            table_matrix[i] = odd_row
        for i in range(2, len(self.table_text), 2):
            table_matrix[i] = even_row
        if self.index:
            for array in table_matrix:
                array[0] = 0
        return table_matrix

    def get_table_font_color(self):
        """
        Fill font-color array.

        Table text color can vary by row so this extends a single color or
        creates an array to set a header color and two alternating colors to
        create the striped table pattern.

        :rtype (list[list]) all_font_colors: list of font colors for each row
            in table.
        """
        if len(self.font_colors) == 1:
            all_font_colors = self.font_colors*len(self.table_text)
        elif len(self.font_colors) == 3:
            all_font_colors = list(range(len(self.table_text)))
            all_font_colors[0] = self.font_colors[0]
            for i in range(1, len(self.table_text), 2):
                all_font_colors[i] = self.font_colors[1]
            for i in range(2, len(self.table_text), 2):
                all_font_colors[i] = self.font_colors[2]
        elif len(self.font_colors) == len(self.table_text):
            all_font_colors = self.font_colors
        else:
            all_font_colors = ['#000000']*len(self.table_text)
        return all_font_colors

    def make_table_annotations(self):
        """
        Generate annotations to fill in table text

        :rtype (list) annotations: list of annotations for each cell of the
            table.
        """
        from plotly.graph_objs import graph_objs
        table_matrix = _Table.get_table_matrix(self)
        all_font_colors = _Table.get_table_font_color(self)
        annotations = []
        for n, row in enumerate(self.table_text):
            for m, val in enumerate(row):
                # Bold text in header and index
                format_text = ('<b>' + str(val) + '</b>' if n == 0 or
                               self.index and m < 1 else str(val))
                # Match font color of index to font color of header
                font_color = (self.font_colors[0] if self.index and m == 0
                              else all_font_colors[n])
                annotations.append(
                    graph_objs.Annotation(
                        text=format_text,
                        x=self.x[m] - self.annotation_offset,
                        y=self.y[n],
                        xref='x1',
                        yref='y1',
                        align="left",
                        xanchor="left",
                        font=dict(color=font_color),
                        showarrow=False))
        return annotations<|MERGE_RESOLUTION|>--- conflicted
+++ resolved
@@ -28,9 +28,8 @@
                          'rgb(227, 119, 194)', 'rgb(127, 127, 127)',
                          'rgb(188, 189, 34)', 'rgb(23, 190, 207)']
 
-<<<<<<< HEAD
+
 REQUIRED_GANTT_KEYS = ['Task', 'Start', 'Finish']
-=======
 PLOTLY_SCALES = {'Greys': ['rgb(0,0,0)', 'rgb(255,255,255)'],
                  'YlGnBu': ['rgb(8,29,88)', 'rgb(255,255,217)'],
                  'Greens': ['rgb(0,68,27)', 'rgb(247,252,245)'],
@@ -53,8 +52,6 @@
 DEFAULT_FILLCOLOR = '#1f77b4'
 DEFAULT_HISTNORM = 'probability density'
 ALTERNATIVE_HISTNORM = 'probability'
->>>>>>> 079c9242
-
 
 # Warning format
 def warning_on_one_line(message, category, filename, lineno,
@@ -1479,7 +1476,6 @@
     """
 
     @staticmethod
-<<<<<<< HEAD
     def _validate_gantt(df):
         """
         Validates the inputted dataframe or list
@@ -2252,7 +2248,7 @@
                                                 showgrid_y, height, width,
                                                 tasks=None, task_names=None,
                                                 data=None)
-=======
+
     def _validate_colors(colors, colortype='tuple'):
         """
         Validates color(s) and returns a list of color(s) of a specified type
@@ -3038,7 +3034,6 @@
                     data, data_header, group_header, valid_colors,
                     use_colorscale, group_stats, height, width, title
                 )
->>>>>>> 079c9242
                 return fig
 
     @staticmethod
@@ -3098,32 +3093,11 @@
         a value between 0 and 1
 
         """
-<<<<<<< HEAD
-        if isinstance(colors, tuple):
-
-            un_rgb_color = (colors[0]/(255.0),
-                            colors[1]/(255.0),
-                            colors[2]/(255.0))
-
-            return un_rgb_color
-
-        if isinstance(colors, list):
-            un_rgb_colors = []
-            for color in colors:
-                un_rgb_color = (color[0]/(255.0),
-                                color[1]/(255.0),
-                                color[2]/(255.0))
-
-                un_rgb_colors.append(un_rgb_color)
-
-            return un_rgb_colors
-=======
         un_rgb_color = (colors[0]/(255.0),
                         colors[1]/(255.0),
                         colors[2]/(255.0))
 
         return un_rgb_color
->>>>>>> 079c9242
 
     @staticmethod
     def _map_face2color(face, colormap, vmin, vmax):
@@ -4440,29 +4414,10 @@
     @staticmethod
     def _convert_to_RGB_255(colors):
         """
-<<<<<<< HEAD
-        Return a (list of) tuple(s) where each element is multiplied by 255
-
-        Takes a tuple or a list of tuples where each element of each tuple is
-        between 0 and 1. Returns the same tuple(s) where each tuple element is
-        multiplied by 255
-        """
-
-        if isinstance(colors, tuple):
-            return (colors[0]*255.0, colors[1]*255.0, colors[2]*255.0)
-
-        else:
-            colors_255 = []
-            for color in colors:
-                rgb_color = (color[0]*255.0, color[1]*255.0, color[2]*255.0)
-                colors_255.append(rgb_color)
-            return colors_255
-=======
         Multiplies each element of a triplet by 255
         """
 
         return (colors[0]*255.0, colors[1]*255.0, colors[2]*255.0)
->>>>>>> 079c9242
 
     @staticmethod
     def _n_colors(lowcolor, highcolor, n_colors):
@@ -4493,30 +4448,9 @@
     @staticmethod
     def _label_rgb(colors):
         """
-<<<<<<< HEAD
-        Takes tuple(s) (a, b, c) and returns rgb color(s) 'rgb(a, b, c)'
-
-        Takes either a list or a single color tuple of the form (a, b, c) and
-        returns the same color(s) with each tuple replaced by a string
-        'rgb(a, b, c)'
-
-        """
-        if isinstance(colors, tuple):
-            return ('rgb(%s, %s, %s)' % (colors[0], colors[1], colors[2]))
-        else:
-            colors_label = []
-            for color in colors:
-                color_label = ('rgb(%s, %s, %s)' % (color[0],
-                                                    color[1],
-                                                    color[2]))
-                colors_label.append(color_label)
-
-            return colors_label
-=======
         Takes tuple (a, b, c) and returns an rgb color 'rgb(a, b, c)'
         """
         return ('rgb(%s, %s, %s)' % (colors[0], colors[1], colors[2]))
->>>>>>> 079c9242
 
     @staticmethod
     def _unlabel_rgb(colors):
@@ -4527,54 +4461,6 @@
         such colors and returns the color tuples in tuple(s) (a, b, c)
 
         """
-<<<<<<< HEAD
-        if isinstance(colors, str):
-            str_vals = ''
-            for index in range(len(colors)):
-                try:
-                    float(colors[index])
-                    str_vals = str_vals + colors[index]
-                except ValueError:
-                    if (colors[index] == ',') or (colors[index] == '.'):
-                        str_vals = str_vals + colors[index]
-
-            str_vals = str_vals + ','
-            numbers = []
-            str_num = ''
-            for char in str_vals:
-                if char != ',':
-                    str_num = str_num + char
-                else:
-                    numbers.append(float(str_num))
-                    str_num = ''
-            return (numbers[0], numbers[1], numbers[2])
-
-        if isinstance(colors, list):
-            unlabelled_colors = []
-            for color in colors:
-                str_vals = ''
-                for index in range(len(color)):
-                    try:
-                        float(color[index])
-                        str_vals = str_vals + color[index]
-                    except ValueError:
-                        if (color[index] == ',') or (color[index] == '.'):
-                            str_vals = str_vals + color[index]
-
-                str_vals = str_vals + ','
-                numbers = []
-                str_num = ''
-                for char in str_vals:
-                    if char != ',':
-                        str_num = str_num + char
-                    else:
-                        numbers.append(float(str_num))
-                        str_num = ''
-                unlabelled_tuple = (numbers[0], numbers[1], numbers[2])
-                unlabelled_colors.append(unlabelled_tuple)
-
-            return unlabelled_colors
-=======
         str_vals = ''
         for index in range(len(colors)):
             try:
@@ -4594,7 +4480,6 @@
                 numbers.append(float(str_num))
                 str_num = ''
         return (numbers[0], numbers[1], numbers[2])
->>>>>>> 079c9242
 
     @staticmethod
     def create_scatterplotmatrix(df, index=None, endpts=None, diag='scatter',
