--- conflicted
+++ resolved
@@ -933,7 +933,6 @@
     return reserved_names
 
 
-<<<<<<< HEAD
 def _is_col_list(df_input, arg):
     if arg is None or isinstance(arg, str) or isinstance(arg, int):
         return False
@@ -953,7 +952,8 @@
             except TypeError:
                 return False  # not iterable
     return True
-=======
+
+
 def _isinstance_listlike(x):
     """Returns True if x is an iterable which can be transformed into a pandas Series,
     False for the other types of possible values of a `hover_data` dict.
@@ -970,12 +970,6 @@
         return True
 
 
-def build_dataframe(args, attrables, array_attrables):
-    """
-    Constructs a dataframe and modifies `args` in-place.
->>>>>>> e882f858
-
-
 def process_args_into_dataframe(args, wide_mode, var_name):
     """
     After this function runs, the `all_attrables` keys of `args` all contain only
@@ -984,8 +978,6 @@
     data to `df_output` and then replaces `args["attrable"]` with the appropriate
     reference.
     """
-<<<<<<< HEAD
-=======
     for field in args:
         if field in array_attrables and args[field] is not None:
             args[field] = (
@@ -997,7 +989,6 @@
     df_provided = args["data_frame"] is not None
     if df_provided and not isinstance(args["data_frame"], pd.DataFrame):
         args["data_frame"] = pd.DataFrame(args["data_frame"])
->>>>>>> e882f858
     df_input = args["data_frame"]
     df_provided = df_input is not None
     df_output = pd.DataFrame()
